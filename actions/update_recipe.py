--- conflicted
+++ resolved
@@ -83,14 +83,17 @@
 
 def check_environment_reqs(reqs):
     """
-    Run through the environment reqs and try to 
+    Run through the environment reqs and try to
     fix any conflicts that may be created
     """
     if type(reqs) is not list:
         reqs = [reqs]
 
     import re
-    r = re.compile(r'([\w\d\-_]*)(>=|<=|==|<|>|=)(\d\.?\*?)*,?(>=|<=|=|==|<|>?)(\d\.?\*?)*|(\d\.?\*?)*\|(\d\.?\*?)*|(\d\.?\*?)*')
+
+    r = re.compile(
+        r"([\w\d\-_]*)(>=|<=|==|<|>|=)(\d\.?\*?)*,?(>=|<=|=|==|<|>?)(\d\.?\*?)*|(\d\.?\*?)*\|(\d\.?\*?)*|(\d\.?\*?)*"
+    )
 
     for req in reqs:
         m = r.match(req)
@@ -117,7 +120,10 @@
         reqs1 = [reqs1]
 
     import re
-    r = re.compile(r'([\w\d\-_]*)(>=|<=|==|<|>|=)(\d\.?\*?)*,?(>=|<=|=|==|<|>?)(\d\.?\*?)*|(\d\.?\*?)*\|(\d\.?\*?)*|(\d\.?\*?)*')
+
+    r = re.compile(
+        r"([\w\d\-_]*)(>=|<=|==|<|>|=)(\d\.?\*?)*,?(>=|<=|=|==|<|>?)(\d\.?\*?)*|(\d\.?\*?)*\|(\d\.?\*?)*|(\d\.?\*?)*"
+    )
 
     reqs = []
 
@@ -152,7 +158,7 @@
 def check_reqs(reqs0, reqs1):
     """
     Update reqs0 so that if there are any version requirements
-    in reqs1 that affect dependencies in reqs0, then 
+    in reqs1 that affect dependencies in reqs0, then
     reqs0 is updated to include those versions.
     """
     if type(reqs0) is not list:
@@ -160,18 +166,21 @@
 
     if type(reqs1) is not list:
         reqs1 = [reqs1]
-    
+
     import re
-    r = re.compile(r'([\w\d\-_]*)(>=|<=|==|<|>|=)(\d\.?\*?)*,?(>=|<=|=|==|<|>?)(\d\.?\*?)*|(\d\.?\*?)*\|(\d\.?\*?)*|(\d\.?\*?)*')
+
+    r = re.compile(
+        r"([\w\d\-_]*)(>=|<=|==|<|>|=)(\d\.?\*?)*,?(>=|<=|=|==|<|>?)(\d\.?\*?)*|(\d\.?\*?)*\|(\d\.?\*?)*|(\d\.?\*?)*"
+    )
 
     reqs = []
-                
+
     for req0 in reqs0:
         found = False
-        found_req = None    
-                
+        found_req = None
+
         m = r.match(req0)
-    
+
         if m.groups()[0] is None:
             r0 = req0
         else:
@@ -184,17 +193,17 @@
                 req = req1
             else:
                 req = m.groups()[0]
-            
+
             if r0 == req:
                 found = True
                 found_req = req1
                 break
-            
+
         if found:
             reqs.append(found_req)
         else:
             reqs.append(req0)
-        
+
     return reqs
 
 
@@ -205,11 +214,8 @@
 host_reqs = dep_lines(combine(host_reqs, env_reqs))
 run_reqs = dep_lines(check_reqs(run_reqs, env_reqs))
 test_reqs = dep_lines(check_reqs(test_reqs, env_reqs))
-<<<<<<< HEAD
-=======
 
 print("\nRECIPE")
->>>>>>> 36b6f9ac
 
 with open(recipe, "w") as FILE:
     for line in lines:
@@ -237,6 +243,4 @@
 channels = " ".join([f"-c {x}" for x in channels])
 
 print("\nBuild this package using the command")
-print(f"conda mambabuild {channels} {condadir}")
-
-
+print(f"conda mambabuild {channels} {condadir}")