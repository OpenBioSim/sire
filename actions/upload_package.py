
import os
import sys
import glob

script = os.path.abspath(sys.argv[0])

# go up one directories to get the source directory
# (this script is in Sire/actions/)
srcdir = os.path.dirname(os.path.dirname(script))

print(f"sire source is in {srcdir}\n")

# Get the anaconda token to authorise uploads
if "ANACONDA_TOKEN" in os.environ:
    conda_token = os.environ["ANACONDA_TOKEN"]
else:
    conda_token = "TEST"

# get the root conda directory
conda = os.environ["CONDA"]

# Set the path to the conda-bld directory.
conda_bld = os.path.join(conda, "envs", "sire_build", "conda-bld")

print(f"conda_bld = {conda_bld}")

# Find the packages to upload
sire_pkg = glob.glob(os.path.join(conda_bld, "*-*", "sire-*.tar.bz2"))
<<<<<<< HEAD
kcombu_pkg = glob.glob(os.path.join(conda_bld, "*-*", "kcombu-*.tar.bz2"))
=======
>>>>>>> b2d3fd45

if len(sire_pkg) == 0:
    print("No sire packages to upload?")
    sys.exit(-1)

packages = sire_pkg

<<<<<<< HEAD
if len(kcombu_pkg) == 0:
    packages = packages + kcombu_pkg

=======
>>>>>>> b2d3fd45
print(f"Uploading packages:")
print(" * ", "\n *  ".join(packages))

packages = " ".join(packages)


def run_cmd(cmd):
    import subprocess
    p = subprocess.Popen(cmd.split(), stdout=subprocess.PIPE)
    return str(p.stdout.read().decode("utf-8")).lstrip().rstrip()

gitdir = os.path.join(srcdir, ".git")

tag = run_cmd(f"git --git-dir={gitdir} --work-tree={srcdir} tag --contains")

# If the tag is not empty, then set the label to main (this is a release)
if tag is not None and tag.lstrip().rstrip() != "":
    print(f"\nTag {tag} is set. This is a 'main' release.")
    label = "--label main --label dev"
else:
    # this is a development release
    print("\nNo tag is set. This is a 'devel' release.")
    label = "--label dev"

# Upload the packages to the openbiosim channel on Anaconda Cloud.
cmd = f"anaconda --token {conda_token} upload --user openbiosim {label} --force {packages}"

print(f"\nUpload command:\n\n{cmd}\n")

# Label release packages with main and dev so that dev is at least as new as
<<<<<<< HEAD
# main. Only need to uncomment the libcpuid and kcombu package uploads when
# there new versions are released.
=======
# main.
>>>>>>> b2d3fd45
if conda_token == "TEST":
    print("Not uploading as the ANACONDA_TOKEN is not set!")
    sys.exit(-1)

output = run_cmd(cmd)

print(output)

print("Package uploaded!")<|MERGE_RESOLUTION|>--- conflicted
+++ resolved
@@ -1,4 +1,3 @@
-
 import os
 import sys
 import glob
@@ -27,10 +26,6 @@
 
 # Find the packages to upload
 sire_pkg = glob.glob(os.path.join(conda_bld, "*-*", "sire-*.tar.bz2"))
-<<<<<<< HEAD
-kcombu_pkg = glob.glob(os.path.join(conda_bld, "*-*", "kcombu-*.tar.bz2"))
-=======
->>>>>>> b2d3fd45
 
 if len(sire_pkg) == 0:
     print("No sire packages to upload?")
@@ -38,12 +33,6 @@
 
 packages = sire_pkg
 
-<<<<<<< HEAD
-if len(kcombu_pkg) == 0:
-    packages = packages + kcombu_pkg
-
-=======
->>>>>>> b2d3fd45
 print(f"Uploading packages:")
 print(" * ", "\n *  ".join(packages))
 
@@ -52,8 +41,10 @@
 
 def run_cmd(cmd):
     import subprocess
+
     p = subprocess.Popen(cmd.split(), stdout=subprocess.PIPE)
     return str(p.stdout.read().decode("utf-8")).lstrip().rstrip()
+
 
 gitdir = os.path.join(srcdir, ".git")
 
@@ -74,12 +65,7 @@
 print(f"\nUpload command:\n\n{cmd}\n")
 
 # Label release packages with main and dev so that dev is at least as new as
-<<<<<<< HEAD
-# main. Only need to uncomment the libcpuid and kcombu package uploads when
-# there new versions are released.
-=======
 # main.
->>>>>>> b2d3fd45
 if conda_token == "TEST":
     print("Not uploading as the ANACONDA_TOKEN is not set!")
     sys.exit(-1)
