--- conflicted
+++ resolved
@@ -907,7 +907,6 @@
 
     return prop
 
-<<<<<<< HEAD
 def PositionalRestraintsToProperty(posrest_list):
     """Generates properties to store positional restraint parameters.
     Args:
@@ -929,8 +928,6 @@
     prop.setProperty("nrestrainedatoms", Sire.Base.VariantProperty(i))
 
     return prop
-=======
->>>>>>> b193c570
 
 def boreschDistRestraintToProperty(boresch_dict):
     """Generates properties to store information needed to set up the single
