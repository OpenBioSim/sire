--- conflicted
+++ resolved
@@ -6,11 +6,6 @@
 import sys
 import re
 import time
-<<<<<<< HEAD
-import warnings
-
-import numpy as np
-=======
 import platform as pf
 import warnings
 
@@ -20,7 +15,6 @@
 import openmm
 import openmm.unit as units
 
->>>>>>> bbc40b6c
 
 import Sire.Base
 
@@ -50,21 +44,13 @@
 import Sire.Maths
 import Sire.Qt
 import Sire.Analysis
-<<<<<<< HEAD
-import Sire.Tools.DCDFile
-=======
 from Sire.Tools.DCDFile import *
->>>>>>> bbc40b6c
 from Sire.Tools import Parameter, resolveParameters
 import Sire.Stream
 
 
 __author__ = 'Julien Michel, Gaetano Calabro, Antonia Mey, Hannes H Loeffler'
-<<<<<<< HEAD
-__version__ = '0.1'
-=======
 __version__ = '0.2'
->>>>>>> bbc40b6c
 __license__ = 'GPL'
 __maintainer__ = 'Julien Michel'
 __email__ = 'julien.michel@ed.ac.uk'
@@ -248,11 +234,8 @@
     "constraint", "hbonds", """The constraint model to use during dynamics."""
 )
 
-<<<<<<< HEAD
-=======
 # types: nocutoff, cutoffnonperiodic, cutoffperiodic
 # added: PME for FEP only
->>>>>>> bbc40b6c
 cutoff_type = Parameter(
     "cutoff type",
     "cutoffperiodic",
@@ -1144,10 +1127,7 @@
 
 def getDummies(molecule):
     print("Selecting dummy groups")
-<<<<<<< HEAD
-=======
-
->>>>>>> bbc40b6c
+
     natoms = molecule.nAtoms()
     atoms = molecule.atoms()
 
@@ -1216,11 +1196,6 @@
         )
         sys.exit(-1)
 
-<<<<<<< HEAD
-    # solute = moleculeList[0]
-
-=======
->>>>>>> bbc40b6c
     lig_name = solute.residue(ResIdx(0)).name().value()
 
     solute = solute.edit().rename(lig_name).commit()
@@ -1304,10 +1279,6 @@
 
     solvent = MoleculeGroup("solvent")
 
-<<<<<<< HEAD
-    # for molecule in moleculeList[1:]:
-=======
->>>>>>> bbc40b6c
     for molecule in moleculeList:
         molecules.add(molecule)
         solvent.add(molecule)
@@ -1602,12 +1573,6 @@
     solute_hard = system[MGName("solute_ref_hard")]
     solute_todummy = system[MGName("solute_ref_todummy")]
     solute_fromdummy = system[MGName("solute_ref_fromdummy")]
-<<<<<<< HEAD
-    # import pdb ; pdb.set_trace()
-    Integrator_OpenMM = Sire.Move.OpenMMFrEnergyST(
-        molecules, solute, solute_hard, solute_todummy, solute_fromdummy
-    )
-=======
 
     if cutoff_type.val == 'PME':
         fep_cls = Sire.Move.OpenMMPMEFEP
@@ -1618,7 +1583,6 @@
         molecules, solute, solute_hard, solute_todummy, solute_fromdummy
     )
 
->>>>>>> bbc40b6c
     Integrator_OpenMM.setRandomSeed(debug_seed)
     Integrator_OpenMM.setIntegrator(integrator_type.val)
     Integrator_OpenMM.setFriction(
@@ -1864,8 +1828,6 @@
 
     return restraints
 
-<<<<<<< HEAD
-=======
 def computeOpenMMEnergy(prmtop_filename, inpcrd_filename, cutoff):
     """
     Compute the energy for a given AMBER parm7 and inpcrd file.
@@ -1903,7 +1865,6 @@
     return state.getPotentialEnergy().value_in_unit(
         units.kilocalorie / units.mole)
 
->>>>>>> bbc40b6c
 
 ##############
 # MAIN METHODS
@@ -2039,12 +2000,9 @@
     print(
         "###===========================================================###\n"
     )
-<<<<<<< HEAD
-=======
 
     energy = computeOpenMMEnergy(topfile.val, crdfile.val, cutoff_dist.val)
     print(f'OpenMM Energy (PME): {energy}\n')
->>>>>>> bbc40b6c
 
     if minimise.val:
         print(
@@ -2122,22 +2080,6 @@
 
 @resolveParameters
 def runFreeNrg():
-<<<<<<< HEAD
-    # if (save_coords.val):
-    #    buffer_freq = 500
-    # else:
-    #    buffer_freq = 0
-
-    try:
-        host = os.environ["HOSTNAME"]
-    except KeyError:
-        host = "unknown"
-
-    print(
-        "### Running Single Topology Molecular Dynamics Free Energy on %s ###"
-        % host
-    )
-=======
     """
     Cut-and-paste for FEP runs.
     """
@@ -2149,7 +2091,6 @@
         f'(v{__version__}) on {host} ###'
     )
 
->>>>>>> bbc40b6c
     if verbose.val:
         print(
             "###================= Simulation Parameters====================="
@@ -2350,11 +2291,6 @@
 
     mdmoves = moves.moves()[0]
     integrator = mdmoves.integrator()
-<<<<<<< HEAD
-    print(
-        "###===========================================================###\n"
-    )
-=======
 
     print(
         "###===========================================================###\n"
@@ -2365,7 +2301,6 @@
           f'({cutoff_type}, may be different from below): {energy:.2f} '
           'kcal mol-1\n')
 
->>>>>>> bbc40b6c
     if minimise.val:
         print(
             "###=======================Minimisation========================###"
