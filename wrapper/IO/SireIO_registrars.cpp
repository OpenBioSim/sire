//WARNING - AUTOGENERATED FILE - CONTENTS WILL BE OVERWRITTEN!
#include <Python.h>

#include "SireIO_registrars.h"

<<<<<<< HEAD
#include "pdb.h"
#include "zmatrixmaker.h"
#include "protoms.h"
#include "perturbationslibrary.h"
#include "moleculeparser.h"
#include "tinker.h"
#include "amber.h"
#include "charmmpsf.h"
#include "mol2.h"
#include "amberrst7.h"
#include "iobase.h"
#include "amberrst.h"
#include "trajectorymonitor.h"
#include "pdb2.h"
#include "flexibilitylibrary.h"
#include "amberprm.h"
=======
#include "gro87.h"
#include "amber.h"
#include "protoms.h"
#include "zmatrixmaker.h"
#include "moleculeparser.h"
#include "iobase.h"
#include "amberrst7.h"
#include "trajectorymonitor.h"
#include "flexibilitylibrary.h"
#include "tinker.h"
#include "perturbationslibrary.h"
#include "amberprm.h"
#include "grotop.h"
#include "amberrst.h"
#include "pdb.h"
>>>>>>> 1c567239

#include "Helpers/objectregistry.hpp"

void register_SireIO_objects()
{

<<<<<<< HEAD
    ObjectRegistry::registerConverterFor< SireIO::PDB >();
    ObjectRegistry::registerConverterFor< SireIO::ZmatrixMaker >();
    ObjectRegistry::registerConverterFor< SireIO::ProtoMS >();
    ObjectRegistry::registerConverterFor< SireIO::PerturbationsLibrary >();
    ObjectRegistry::registerConverterFor< SireIO::PerturbationsTemplate >();
    ObjectRegistry::registerConverterFor< SireIO::NullParser >();
    ObjectRegistry::registerConverterFor< SireIO::Tinker >();
    ObjectRegistry::registerConverterFor< SireIO::Amber >();
    ObjectRegistry::registerConverterFor< SireIO::PSFAtom >();
    ObjectRegistry::registerConverterFor< SireIO::CharmmPSF >();
    ObjectRegistry::registerConverterFor< SireIO::Mol2Atom >();
    ObjectRegistry::registerConverterFor< SireIO::Mol2Bond >();
    ObjectRegistry::registerConverterFor< SireIO::Mol2Molecule >();
    ObjectRegistry::registerConverterFor< SireIO::Mol2Substructure >();
    ObjectRegistry::registerConverterFor< SireIO::Mol2 >();
    ObjectRegistry::registerConverterFor< SireIO::AmberRst7 >();
    ObjectRegistry::registerConverterFor< SireIO::NullIO >();
    ObjectRegistry::registerConverterFor< SireIO::AmberRst >();
    ObjectRegistry::registerConverterFor< SireIO::TrajectoryMonitor >();
    ObjectRegistry::registerConverterFor< SireIO::PDBAtom >();
    ObjectRegistry::registerConverterFor< SireIO::PDB2 >();
    ObjectRegistry::registerConverterFor< SireIO::FlexibilityLibrary >();
    ObjectRegistry::registerConverterFor< SireIO::FlexibilityTemplate >();
    ObjectRegistry::registerConverterFor< SireIO::AmberPrm >();
=======
    ObjectRegistry::registerConverterFor< SireIO::Gro87 >();
    ObjectRegistry::registerConverterFor< SireIO::Amber >();
    ObjectRegistry::registerConverterFor< SireIO::ProtoMS >();
    ObjectRegistry::registerConverterFor< SireIO::ZmatrixMaker >();
    ObjectRegistry::registerConverterFor< SireIO::NullParser >();
    ObjectRegistry::registerConverterFor< SireIO::NullIO >();
    ObjectRegistry::registerConverterFor< SireIO::AmberRst7 >();
    ObjectRegistry::registerConverterFor< SireIO::TrajectoryMonitor >();
    ObjectRegistry::registerConverterFor< SireIO::FlexibilityLibrary >();
    ObjectRegistry::registerConverterFor< SireIO::FlexibilityTemplate >();
    ObjectRegistry::registerConverterFor< SireIO::Tinker >();
    ObjectRegistry::registerConverterFor< SireIO::PerturbationsLibrary >();
    ObjectRegistry::registerConverterFor< SireIO::PerturbationsTemplate >();
    ObjectRegistry::registerConverterFor< SireIO::AmberPrm >();
    ObjectRegistry::registerConverterFor< SireIO::GroTop >();
    ObjectRegistry::registerConverterFor< SireIO::GroMolType >();
    ObjectRegistry::registerConverterFor< SireIO::GroAtom >();
    ObjectRegistry::registerConverterFor< SireIO::GroSystem >();
    ObjectRegistry::registerConverterFor< SireIO::AmberRst >();
    ObjectRegistry::registerConverterFor< SireIO::PDB >();
>>>>>>> 1c567239

}
<|MERGE_RESOLUTION|>--- conflicted
+++ resolved
@@ -3,92 +3,13 @@
 
 #include "SireIO_registrars.h"
 
-<<<<<<< HEAD
-#include "pdb.h"
-#include "zmatrixmaker.h"
-#include "protoms.h"
-#include "perturbationslibrary.h"
-#include "moleculeparser.h"
-#include "tinker.h"
-#include "amber.h"
-#include "charmmpsf.h"
-#include "mol2.h"
-#include "amberrst7.h"
-#include "iobase.h"
-#include "amberrst.h"
-#include "trajectorymonitor.h"
-#include "pdb2.h"
-#include "flexibilitylibrary.h"
-#include "amberprm.h"
-=======
-#include "gro87.h"
-#include "amber.h"
-#include "protoms.h"
-#include "zmatrixmaker.h"
-#include "moleculeparser.h"
-#include "iobase.h"
-#include "amberrst7.h"
-#include "trajectorymonitor.h"
-#include "flexibilitylibrary.h"
-#include "tinker.h"
-#include "perturbationslibrary.h"
-#include "amberprm.h"
-#include "grotop.h"
-#include "amberrst.h"
-#include "pdb.h"
->>>>>>> 1c567239
+
 
 #include "Helpers/objectregistry.hpp"
 
 void register_SireIO_objects()
 {
 
-<<<<<<< HEAD
-    ObjectRegistry::registerConverterFor< SireIO::PDB >();
-    ObjectRegistry::registerConverterFor< SireIO::ZmatrixMaker >();
-    ObjectRegistry::registerConverterFor< SireIO::ProtoMS >();
-    ObjectRegistry::registerConverterFor< SireIO::PerturbationsLibrary >();
-    ObjectRegistry::registerConverterFor< SireIO::PerturbationsTemplate >();
-    ObjectRegistry::registerConverterFor< SireIO::NullParser >();
-    ObjectRegistry::registerConverterFor< SireIO::Tinker >();
-    ObjectRegistry::registerConverterFor< SireIO::Amber >();
-    ObjectRegistry::registerConverterFor< SireIO::PSFAtom >();
-    ObjectRegistry::registerConverterFor< SireIO::CharmmPSF >();
-    ObjectRegistry::registerConverterFor< SireIO::Mol2Atom >();
-    ObjectRegistry::registerConverterFor< SireIO::Mol2Bond >();
-    ObjectRegistry::registerConverterFor< SireIO::Mol2Molecule >();
-    ObjectRegistry::registerConverterFor< SireIO::Mol2Substructure >();
-    ObjectRegistry::registerConverterFor< SireIO::Mol2 >();
-    ObjectRegistry::registerConverterFor< SireIO::AmberRst7 >();
-    ObjectRegistry::registerConverterFor< SireIO::NullIO >();
-    ObjectRegistry::registerConverterFor< SireIO::AmberRst >();
-    ObjectRegistry::registerConverterFor< SireIO::TrajectoryMonitor >();
-    ObjectRegistry::registerConverterFor< SireIO::PDBAtom >();
-    ObjectRegistry::registerConverterFor< SireIO::PDB2 >();
-    ObjectRegistry::registerConverterFor< SireIO::FlexibilityLibrary >();
-    ObjectRegistry::registerConverterFor< SireIO::FlexibilityTemplate >();
-    ObjectRegistry::registerConverterFor< SireIO::AmberPrm >();
-=======
-    ObjectRegistry::registerConverterFor< SireIO::Gro87 >();
-    ObjectRegistry::registerConverterFor< SireIO::Amber >();
-    ObjectRegistry::registerConverterFor< SireIO::ProtoMS >();
-    ObjectRegistry::registerConverterFor< SireIO::ZmatrixMaker >();
-    ObjectRegistry::registerConverterFor< SireIO::NullParser >();
-    ObjectRegistry::registerConverterFor< SireIO::NullIO >();
-    ObjectRegistry::registerConverterFor< SireIO::AmberRst7 >();
-    ObjectRegistry::registerConverterFor< SireIO::TrajectoryMonitor >();
-    ObjectRegistry::registerConverterFor< SireIO::FlexibilityLibrary >();
-    ObjectRegistry::registerConverterFor< SireIO::FlexibilityTemplate >();
-    ObjectRegistry::registerConverterFor< SireIO::Tinker >();
-    ObjectRegistry::registerConverterFor< SireIO::PerturbationsLibrary >();
-    ObjectRegistry::registerConverterFor< SireIO::PerturbationsTemplate >();
-    ObjectRegistry::registerConverterFor< SireIO::AmberPrm >();
-    ObjectRegistry::registerConverterFor< SireIO::GroTop >();
-    ObjectRegistry::registerConverterFor< SireIO::GroMolType >();
-    ObjectRegistry::registerConverterFor< SireIO::GroAtom >();
-    ObjectRegistry::registerConverterFor< SireIO::GroSystem >();
-    ObjectRegistry::registerConverterFor< SireIO::AmberRst >();
-    ObjectRegistry::registerConverterFor< SireIO::PDB >();
->>>>>>> 1c567239
+
 
 }
