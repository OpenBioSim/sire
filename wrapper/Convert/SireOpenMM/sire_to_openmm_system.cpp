--- conflicted
+++ resolved
@@ -47,7 +47,6 @@
 #include "tostring.h"
 
 #include "openmmmolecule.h"
-#include "customforce.h"
 #include "emle.h"
 
 #include <QDebug>
@@ -667,18 +666,6 @@
         }
     }
 
-    // check to see if there are any field molecules
-    bool any_field_mols = false;
-
-    for (int i = 0; i < nmols; ++i)
-    {
-        if (openmm_mols_data[i].hasFieldAtoms())
-        {
-            any_field_mols = true;
-            break;
-        }
-    }
-
     QSet<int> fixed_atoms;
 
     if (map.specified("fixed"))
@@ -732,14 +719,6 @@
     OpenMM::HarmonicBondForce *bondff = new OpenMM::HarmonicBondForce();
     OpenMM::HarmonicAngleForce *angff = new OpenMM::HarmonicAngleForce();
     OpenMM::PeriodicTorsionForce *dihff = new OpenMM::PeriodicTorsionForce();
-
-    // now create the grid potential for field atoms
-    GridForce *gridff = 0;
-
-    if (any_field_mols)
-    {
-        gridff = new GridForce();
-    }
 
     // now create the engine for computing QM forces on atoms
     QMForce *qmff = 0;
@@ -811,12 +790,6 @@
     lambda_lever.setForceIndex("torsion", system.addForce(dihff));
     lambda_lever.addLever("torsion_phase");
     lambda_lever.addLever("torsion_k");
-
-    if (gridff != 0)
-    {
-        lambda_lever.setForceIndex("field", system.addForce(gridff));
-        lambda_lever.addLever("field_scale");
-    }
 
     if (qmff != 0)
     {
@@ -1215,7 +1188,7 @@
         if (any_perturbable and mol.isPerturbable())
         {
             // This is a perturbable molecule and we're modelling perturbations
-            for (int j = 0; j < mol.nAtoms(); ++j)
+            for (int j = 0; j < mol.molinfo.nAtoms(); ++j)
             {
                 const bool is_from_ghost = mol.from_ghost_idxs.contains(j);
                 const bool is_to_ghost = mol.to_ghost_idxs.contains(j);
@@ -1277,19 +1250,13 @@
                                        boost::get<2>(clj));
                     non_ghost_atoms.insert(atom_index);
                 }
-
-                if (gridff != 0)
-                {
-                    gridff->addParticle(std::get<0>(clj), std::get<1>(clj),
-                                        std::get<2>(clj));
-                }
             }
         }
         else
         {
             // Code path if this isn't a perturbable molecule or
             // we don't want to model perturbations
-            for (int j = 0; j < mol.nAtoms(); ++j)
+            for (int j = 0; j < mol.molinfo.nAtoms(); ++j)
             {
                 // Add the particle to the system
                 const int atom_index = start_index + j;
@@ -1330,12 +1297,6 @@
                     ghost_nonghostff->addParticle(custom_params);
                     non_ghost_atoms.insert(atom_index);
                 }
-
-                if (gridff != 0)
-                {
-                    gridff->addParticle(std::get<0>(clj), std::get<1>(clj),
-                                        std::get<2>(clj));
-                }
             }
         }
 
@@ -1383,12 +1344,6 @@
             }
             // else we will need to think about how to constrain bonds
             // involving fixed atoms. Could we fix the other atom too?
-        }
-
-        // add any field atoms
-        if (gridff != 0 and mol.hasFieldAtoms())
-        {
-            gridff->addFieldAtoms(mol.getFieldAtoms());
         }
 
         start_index += mol.masses.count();
@@ -1439,22 +1394,13 @@
         int start_index = start_indexes[i];
         const auto &mol = openmm_mols_data[i];
 
-<<<<<<< HEAD
-        QVector<std::pair<int, int>> perturbable_exception_idxs;
-        QVector<std::pair<int, int>> qm_exception_idxs;
-=======
         QVector<boost::tuple<int, int>> exception_idxs;
         QVector<int> constraint_idxs;
->>>>>>> 5867df01
 
         const bool is_perturbable = any_perturbable and mol.isPerturbable();
 
         if (is_perturbable)
         {
-<<<<<<< HEAD
-            perturbable_exception_idxs = QVector<std::pair<int, int>>(mol.exception_params.count(),
-                                                          std::make_pair(-1, -1));
-=======
             exception_idxs = QVector<boost::tuple<int, int>>(mol.exception_params.count(),
                                                              boost::make_tuple(-1, -1));
             constraint_idxs = QVector<int>(mol.perturbable_constraints.count(), -1);
@@ -1480,7 +1426,6 @@
                     constraint_idxs[j] = idx;
                 }
             }
->>>>>>> 5867df01
         }
 
         for (int j = 0; j < mol.exception_params.count(); ++j)
@@ -1549,11 +1494,7 @@
 
                 // these are the indexes of the exception in the
                 // non-bonded forcefields and also the ghost-14 forcefield
-<<<<<<< HEAD
-                perturbable_exception_idxs[j] = std::make_pair(idx, nbidx);
-=======
                 exception_idxs[j] = boost::make_tuple(idx, nbidx);
->>>>>>> 5867df01
             }
             else
             {
@@ -1574,16 +1515,10 @@
         if (is_perturbable)
         {
             auto pert_idx = idx_to_pert_idx.value(i, openmm_mols.count() + 1);
-<<<<<<< HEAD
-            lambda_lever.setExceptionIndices(pert_idx,
-                                             "clj", perturbable_exception_idxs);
-=======
             lambda_lever.setExceptionIndicies(pert_idx,
-                                              "clj", exception_idxs);
-
+                                             "clj", exception_idxs);
             lambda_lever.setConstraintIndicies(pert_idx,
                                                constraint_idxs);
->>>>>>> 5867df01
         }
     }
 
