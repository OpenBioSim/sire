import sire as sr

import pytest


def test_single_molecule_prmtop(tmpdir, ose_mols):
    mols = ose_mols

    # this makes sure it is now "OSE "
    assert mols[0].residues()[0].name() == sr.resid(name="OSE")

    dir = tmpdir.mkdir("test_single_molecule_prmtop")

    f = sr.save(mols, dir.join("test"), format=["prm"])

    mols2 = sr.load(f)

    assert mols[0].residues()[0].name() == sr.resid(name="OSE")


def test_reverse_dihedral(tmpdir, openmm_interchange_mols):
    mols = openmm_interchange_mols

    dir = tmpdir.mkdir("test_reverse_dihedral")

    f = sr.save(mols, dir.join("output"), format=["PRM7", "RST7"])

    # have to manually check that have written the two dihedrals between
    # atoms 2 and 5 (6 and 15) with only one having a 1-4 term, and the
    # other term ignored
    lines = open(f[0]).readlines()

    start = None

    for i, line in enumerate(lines):
        if line.find("%FLAG DIHEDRALS_WITHOUT_HYDROGEN") != -1:
            start = i + 2

    assert start is not None

    included = 0
    ignored = 0

    while True:
        line = lines[start]

        if line.startswith("%"):
            break

        start += 1

        atoms = line.split()
        [a, b, c, d] = [int(x) for x in atoms[0:4]]

        if (a == 6 and d == 15) or (a == 15 and d == 6):
            if c < 0:
                ignored += 1
            elif c > 0:
                included += 1

        try:
            [a, b, c, d] = [int(x) for x in atoms[5:9]]

            if (a == 6 and d == 15) or (a == 15 and d == 6):
                if c < 0:
                    ignored += 1
                elif c > 0:
                    included += 1
        except Exception as e:
            # this was the last line
            pass

    assert included == 1
    assert ignored == 1

    mols2 = sr.load(f)

    assert mols.energy().value() == pytest.approx(mols2.energy().value(), 1e-3)

    f = sr.save(mols, dir.join("output2"), format=["GroTop", "Gro87"])

    mols3 = sr.load(f, show_warnings=False)

    assert mols.energy().value() == pytest.approx(mols3.energy().value(), 1e-3)

    # manually check that the 2-5 pair appears only once
    lines = open(f[0]).readlines()

    start = None

    for i, line in enumerate(lines):
        if line.find("[ pairs ]") != -1:
            start = i + 2
            break

    assert start is not None

    included = 0

    while True:
        line = lines[start]
        start += 1

        atoms = line.split()
        if len(atoms) == 0:
            break

        [a, b] = [int(x) for x in atoms[0:2]]

        if (a == 2 and b == 5) or (a == 5 and b == 2):
            included += 1

    assert included == 1


<<<<<<< HEAD
=======
def test_lj_1264_exceptions(apo_1264):
    mols = apo_1264

    # mols[3] is an ion with LJ 12-6-4 exceptions - check this is the case
    ex = mols[0].property("LJ").get_exceptions(mols[1].property("LJ"))
    assert len(ex) == 0

    ex = mols[0].property("LJ").get_exceptions(mols[2].property("LJ"))
    assert len(ex) == 0

    ex = mols[0].property("LJ").get_exceptions(mols[3].property("LJ"))
    assert len(ex) == 4647

    # for some reason, there aren't any 12-6-4 exceptions involving
    # amber type HO
    assert len(ex) == mols[0]["atom property ambertype != HO"].num_atoms()

    # there should be one exception with a water molecule - check this
    # for a couple of water molecules
    water_ex = mols["water[0]"].property("LJ").get_exceptions(mols[3].property("LJ"))
    assert len(water_ex) == 1

    water_ex2 = mols["water[10]"].property("LJ").get_exceptions(mols[3].property("LJ"))
    assert len(water_ex2) == 1

    assert water_ex == water_ex2

    expected = sr.mm.LJ1264Parameter(
        "127671.961 kcal mol-1 Å^12", "1497.11929 kcal mol-1 Å^6", "1 kcal mol-1 Å^4"
    )

    assert water_ex[0][0] == 0
    assert water_ex[0][1] == 0
    assert water_ex[0][2].a() == pytest.approx(expected.a(), 1e-3)
    assert water_ex[0][2].b() == pytest.approx(expected.b(), 1e-3)
    assert water_ex[0][2].c() == pytest.approx(expected.c(), 1e-3)

    # there should be one exception with the ion - its self 12-6-4 term
    self_ex = mols[3].property("LJ").get_exceptions(mols[3].property("LJ"))
    assert len(self_ex) == 1

    expected = sr.mm.LJ1264Parameter(
        "688.170884 kcal mol-1 Å^12",
        "570.788131 kcal mol-1 Å^6",
        "0.0332409972 kcal mol-1 Å^4",
    )

    assert self_ex[0][2].a() == pytest.approx(expected.a(), 1e-3)
    assert self_ex[0][2].b() == pytest.approx(expected.b(), 1e-3)
    assert self_ex[0][2].c() == pytest.approx(expected.c(), 1e-3)


@pytest.mark.slow
def test_lj_1264_load_save(tmpdir, apo_1264):
    mols = apo_1264

    dir = tmpdir.mkdir("test_lj_1264_load_save")

    f = sr.save(mols, dir.join("output"), format=["prm7", "rst7"])

    mols2 = sr.load(f)

    assert mols[0:10].energy().value() == pytest.approx(
        mols2[0:10].energy().value(), 1e-3
    )

    # mols[3] is an ion with LJ 12-6-4 exceptions - check this is the case
    ex = mols2[0].property("LJ").get_exceptions(mols2[1].property("LJ"))
    assert len(ex) == 0

    ex = mols2[0].property("LJ").get_exceptions(mols2[2].property("LJ"))
    assert len(ex) == 0

    ex = mols2[0].property("LJ").get_exceptions(mols2[3].property("LJ"))
    assert len(ex) == 4647

    # for some reason, there aren't any 12-6-4 exceptions involving
    # amber type HO
    assert len(ex) == mols2[0]["atom property ambertype != HO"].num_atoms()

    # there should be one exception with a water molecule - check this
    # for a couple of water molecules
    water_ex = mols2["water[0]"].property("LJ").get_exceptions(mols2[3].property("LJ"))
    assert len(water_ex) == 1

    water_ex2 = (
        mols2["water[10]"].property("LJ").get_exceptions(mols2[3].property("LJ"))
    )
    assert len(water_ex2) == 1

    assert water_ex == water_ex2

    expected = sr.mm.LJ1264Parameter(
        "127671.961 kcal mol-1 Å^12", "1497.11929 kcal mol-1 Å^6", "1 kcal mol-1 Å^4"
    )

    assert water_ex[0][0] == 0
    assert water_ex[0][1] == 0
    assert water_ex[0][2].a() == pytest.approx(expected.a(), 1e-3)
    assert water_ex[0][2].b() == pytest.approx(expected.b(), 1e-3)
    assert water_ex[0][2].c() == pytest.approx(expected.c(), 1e-3)

    # there should be one exception with the ion - its self 12-6-4 term
    self_ex = mols2[3].property("LJ").get_exceptions(mols2[3].property("LJ"))
    assert len(self_ex) == 1

    expected = sr.mm.LJ1264Parameter(
        "688.170884 kcal mol-1 Å^12",
        "570.788131 kcal mol-1 Å^6",
        "0.0332409972 kcal mol-1 Å^4",
    )

    assert self_ex[0][2].a() == pytest.approx(expected.a(), 1e-3)
    assert self_ex[0][2].b() == pytest.approx(expected.b(), 1e-3)
    assert self_ex[0][2].c() == pytest.approx(expected.c(), 1e-3)


>>>>>>> 5654263f
def test_reorder_prmtop(reordered_protein):
    mols = reordered_protein

    # check that the atoms are in the correct order
    expected_number = 0

    for atom in mols.atoms():
        assert atom.number().value() == expected_number + 1
        expected_number += 1

    # check that the coordinates of the zinc atoms are correct
    zincs = mols.atoms("element Zn")

    assert len(zincs) == 4

    expected = [
        sr.v(7.646, 11.878, 28.867),
        sr.v(-0.332, 20.4, 19.036),
        sr.v(22.607, 10.037, 28.866),
        sr.v(32.863, 16.136, 38.415),
    ]

    for zinc, coord in zip(zincs, expected):
        z = zinc.coordinates()

        for i in range(3):
            assert z[i].value() == pytest.approx(coord[i].value(), 1e-3)

    # check that the zinc atoms are bonded to the proteins
    bonds = mols.bonds("element Zn")

    assert len(bonds) == 16

    zn = sr.mol.Element("Zn")

    for bond in bonds:
        assert bond[0].element() == zn or bond[1].element() == zn
        assert bond[0].molecule() == bond[1].molecule()

    assert mols[0]["element Zn"].num_atoms() == 2
    assert mols[1]["element Zn"].num_atoms() == 2<|MERGE_RESOLUTION|>--- conflicted
+++ resolved
@@ -113,8 +113,6 @@
     assert included == 1
 
 
-<<<<<<< HEAD
-=======
 def test_lj_1264_exceptions(apo_1264):
     mols = apo_1264
 
@@ -232,7 +230,6 @@
     assert self_ex[0][2].c() == pytest.approx(expected.c(), 1e-3)
 
 
->>>>>>> 5654263f
 def test_reorder_prmtop(reordered_protein):
     mols = reordered_protein
 
