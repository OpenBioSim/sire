################################
#
#  CMake Project file for Sire
#
################################

<<<<<<< HEAD
# require cmake >= 3.3.0 (released in 2018)
cmake_minimum_required(VERSION 3.3.0 FATAL_ERROR)
cmake_policy(VERSION 3.3)

# Read the version number (so we can set it once in one place)
file (STRINGS "../version.txt" VERSION_TEXT)

string(REGEX MATCH "([0-9]*).([0-9]*).([0-9]*)" _ ${VERSION_TEXT})
=======
set (S_VERSION_MAJOR "2022")
set (S_VERSION_MINOR "3")
set (S_VERSION_PATCH "0")
>>>>>>> 7ad600d5

set (S_VERSION_MAJOR ${CMAKE_MATCH_1})
set (S_VERSION_MINOR ${CMAKE_MATCH_2})
set (S_VERSION_PATCH ${CMAKE_MATCH_3})
set (SIRE_VERSION "${S_VERSION_MAJOR}.${S_VERSION_MINOR}.${S_VERSION_PATCH}")

message( STATUS "Building Sire ${SIRE_VERSION}")

############
############ SETTING INITIAL SIRE VARIABLES
############

# use loose loop syntax in CMakeLists files
set( CMAKE_ALLOW_LOOSE_LOOP_CONSTRUCTS TRUE )

# Get rid of install messages (too verbose!)
set( CMAKE_INSTALL_MESSAGE "NEVER" )

# Option used to control the number of cores for the compile
set ( BUILD_NCORES "0"
      CACHE STRING
      "The number of cores used to compile Sire. Leave this at 0 to automatically work this out." )

string(REGEX MATCH "[0-9]+" NCORES ${BUILD_NCORES})

# get the number of cores on this machine - useful for
# compiling dependencies
if ( NCORES EQUAL 0 )
  include(ProcessorCount)
  ProcessorCount(NCORES)
  if (NCORES EQUAL 0)
    set( NCORES 1 )
  endif()
endif()

message(STATUS "Configuring on a machine with number of cores = ${NCORES}")

message( STATUS "Building into an existing conda installation..." )

# Where is anaconda installed
if (NOT DEFINED ANACONDA_BASE)
  set( ANACONDA_BASE "$ENV{HOME}/miniconda3" CACHE PATH
          "Install directory for conda (python3)" )
endif()

# Make sure that there is a python3 executable in the bin directory
if (DEFINED PYTHON_EXECUTABLE)
    if ( NOT EXISTS "${PYTHON_EXECUTABLE}" )
        message( FATAL_ERROR "Cannot find python3. "
                              "Please set the full path to the conda "
                              "installation directory." )
    endif()
else()
    if ( NOT EXISTS "${ANACONDA_BASE}/bin/python3" AND NOT EXISTS "${ANACONDA_BASE}/python.exe" )
        message( FATAL_ERROR "Cannot find python3. "
                              "Please set the full path to the conda "
                              "installation directory." )
    endif()
endif()

set( SIRE_INSTALL_PREFIX "${ANACONDA_BASE}/pkgs/sire-${SIRE_VERSION}" CACHE PATH
        "Install directory for Sire within the conda" FORCE)

set(CMAKE_INSTALL_PREFIX "${SIRE_INSTALL_PREFIX}" CACHE INTERNAL
          "Prefix prepended to install directories" FORCE )

message( STATUS "Sire will be compiled and installed to directory ${CMAKE_INSTALL_PREFIX}" )
set ( SIRE_APP "${ANACONDA_BASE}" )
message( STATUS "sire.app root directory is ${SIRE_APP}" )

# Absolutely can't run cmake in the source directory!
if ( CMAKE_BINARY_DIR STREQUAL CMAKE_SOURCE_DIR )
  message( STATUS "${CMAKE_BINARY_DIR} | ${CMAKE_SOURCE_DIR}" )
  message( FATAL_ERROR "You must run CMake in a different directory to the source!" )
endif()

<<<<<<< HEAD
# conda can set incorrect CXX flags (i.e. -mtune=haswell on MacOS M1!)
# If is safer to completely unset these flags
=======
# Conda can set incorrect CXX flags (i.e. -mtune=haswell on MacOS M1!)
# It is safer to completely unset these flags.
>>>>>>> 7ad600d5
unset(ENV{CXXFLAGS})
unset(ENV{DEBUG_CXXFLAGS})
unset(ENV{CFLAGS})
unset(ENV{DEBUG_CFLAGS})

# name the project
project (SIRE CXX C)

# make sure that libraries are not found in any system directories
# This is because everything will be linked to from the conda directory
set (CMAKE_IGNORE_PATH)
foreach (_prefix, /usr /opt /usr/local /usr/local/Frameworks )
  list(APPEND CMAKE_IGNORE_PATH ${_prefix}/include ${_prefix}/lib ${_prefix}/lib64)
endforeach()

# Create a file in which we can save the values of all useful variables.
# This will mean that projects using Sire won't have to set these variables
set (SIRE_VARIABLES_FILE "${CMAKE_BINARY_DIR}/SireCompileVariables.cmake")
file ( REMOVE ${SIRE_VARIABLES_FILE} )

# This function is used to save the names of variable to SireCompileVariables.cmake
function( SAVE_SIRE_VARIABLE _var _value )
  file(APPEND ${SIRE_VARIABLES_FILE}
        "set( ${_var} \"${_value}\" )\n")
endfunction (SAVE_SIRE_VARIABLE)

math (EXPR SIRE_VERSION_NUMBER
      "${S_VERSION_MAJOR}*100000 + ${S_VERSION_MINOR}*100 + ${S_VERSION_PATCH}")

set (SIRE_VERSION_STRING "${S_VERSION_MAJOR}_${S_VERSION_MINOR}_${S_VERSION_PATCH}")

save_sire_variable( "SIRE_APP" "${SIRE_APP}" )
save_sire_variable( "S_VERSION_MAJOR" "${S_VERSION_MAJOR}" )
save_sire_variable( "S_VERSION_MINOR" "${S_VERSION_MINOR}" )
save_sire_variable( "S_VERSION_PATCH" "${S_VERSION_PATCH}" )
save_sire_variable( "SIRE_VERSION" "${SIRE_VERSION}" )
save_sire_variable( "SIRE_VERSION_STRING" "${SIRE_VERSION_STRING}" )
save_sire_variable( "SIRE_APP_DIR" "${CMAKE_INSTALL_PREFIX}" )

save_sire_variable( "BUILD_NCORES" "${NCORES}" )
save_sire_variable( "SIRE_ANACONDA_BASE" "${ANACONDA_BASE}" )

# Ensure that the Sire's directories are searched for header files
# before the system directories - this prevents problems in case
# an older version of Sire is already installed on the system
INCLUDE_DIRECTORIES( BEFORE ${SIRE_SOURCE_DIR} )

# Sire must be built as a set of shared libraries
# (otherwise the modules cannot be loaded in python)
set (BUILD_SHARED_LIBS ON)

# This is where you set your own compiler flags
set (SIRE_USER_CFLAGS "" CACHE STRING "User supplied C compiler flags" )
set (SIRE_USER_CPPFLAGS "" CACHE STRING "User supplied C++ compiler flags" )

save_sire_variable( "SIRE_USER_CFLAGS" "${SIRE_USER_CFLAGS}" )
save_sire_variable( "SIRE_USER_CPPFLAGS" "${SIRE_USER_CPPFLAGS}" )

# Name of executable install dir
set (SIRE_BIN "bin")

# Shared library install dir
set (SIRE_LIBS "lib")

# Static library install dir
set (SIRE_ARCHIVES "lib/static")
# Include (header) files install dir
set (SIRE_INCLUDES "include/Sire")
# CMake install files install dir
set (SIRE_CMAKEFILES "include/Sire/cmake")
# Sire share directory (for parameters etc.)
set (SIRE_SHARE "share/Sire")
# Where will the test files be saved?
set (SIRE_TEST "test")
set( SIRE_SHARE_EXPORT "${SIRE_SHARE}")

# Add these directories to the RPATH variable for the libraries / executables,
# so that they can find each other when loading - we will manually handle RPATH
set( CMAKE_SKIP_RPATH FALSE )
set (CMAKE_SKIP_BUILD_RPATH FALSE)

if (APPLE)
  # make sure that all libraries are named "@rpath/library.dylib". This will allow
  # the library to be found as long as the executable can substitute @rpath with the
  # path to the library
  set (CMAKE_INSTALL_NAME_DIR "@rpath")

  # Add the two passed directories to the @rpaths to search for libraries. @executable_path
  # is the directory containing the executable, so the libraries are included in
  # @exeutable_path/../${SIRE_LIBS}
  set (SIRE_INSTALL_RPATH "@executable_path/.:@executable_path/../${SIRE_LIBS}")
else()
  set (SIRE_INSTALL_RPATH "\$ORIGIN/.:\$ORIGIN/../${SIRE_LIBS}")
endif()

set (CMAKE_INSTALL_RPATH "${SIRE_INSTALL_RPATH}")
set (CMAKE_BUILD_WITH_INSTALL_RPATH FALSE)

save_sire_variable( "SIRE_INSTALL_PREFIX" "${CMAKE_INSTALL_PREFIX}" )
save_sire_variable( "SIRE_BIN" "${SIRE_BIN}" )
save_sire_variable( "SIRE_LIBS" "${SIRE_LIBS}" )
save_sire_variable( "SIRE_ARCHIVES" "${SIRE_ARCHIVES}" )
save_sire_variable( "SIRE_INCLUDES" "${SIRE_INCLUDES}" )
save_sire_variable( "SIRE_SHARE" "${SIRE_SHARE}" )
save_sire_variable( "SIRE_CMAKEFILES" "${SIRE_CMAKEFILES}" )
save_sire_variable( "SIRE_INSTALL_RPATH" "${SIRE_INSTALL_RPATH}" )
save_sire_variable( "SIRE_TEST" "${SIRE_TEST}" )

# Uncomment for more verbose compiling/linking
# (or run 'make VERBOSE=1')
# set (CMAKE_VERBOSE_MAKEFILE ON)

# Path to the project's extra cmake files
set (CMAKE_MODULE_PATH ${CMAKE_SOURCE_DIR}/build/cmake)

# Options to pass to 'strip' when stripping the libraries
# (on Linux, AIX and MacOS need to use '-x' to ensure we leave
# the global symbols)
set ( SIRE_STRIP_OPTIONS "-x" CACHE STRING "Options to pass to 'strip'" )
save_sire_variable( "SIRE_STRIP_OPTIONS" "${SIRE_STRIP_OPTIONS}" )

set ( SIRE_STRIP_COMMAND "${CMAKE_STRIP} ${SIRE_STRIP_OPTIONS}" )

configure_file(
  "${CMAKE_CURRENT_SOURCE_DIR}/build/cmake/cmake_strip.in"
  "${CMAKE_CURRENT_BINARY_DIR}/cmake_strip"
  IMMEDIATE @ONLY)

set ( CMAKE_STRIP "${CMAKE_CURRENT_BINARY_DIR}/cmake_strip" )

# Add option to turn on or off symbol hiding - it is really needed
# to keep the symbol table manageable
option ( SIRE_SYMBOL_HIDING "Turn on library symbol hiding" ON )
save_sire_variable( "SIRE_SYMBOL_HIDING" "${SIRE_SYMBOL_HIDING}" )

# Add option to turn on or off vectorisation of the code
option ( SIRE_VECTORISE "Turn on code vectorisation" ON )
save_sire_variable( "SIRE_VECTORISE" "${SIRE_VECTORISE}" )

# Add option to disable use of SSE
option ( SIRE_DISABLE_SSE "Prevent use of SSE when compiling" OFF )

# Add option to disable use of AVX
option ( SIRE_DISABLE_AVX "Prevent use of AVX when compiling" OFF )

# Add option to disable use of AVX512F - this should almost always
# be disabled as it doesn't improve performance and can be buggy
option ( SIRE_DISABLE_AVX512F "Prevent use of AVX512F when compiling" ON )

# Add an option to say whether or not to use OpenMM - this is installed
# via conda and should be available and usable
option( SIRE_USE_OPENMM "Set whether or not to compile in support for OpenMM" ON )
save_sire_variable( "SIRE_USE_OPENMM" "${SIRE_USE_OPENMM}" )

#############
############# PLATFORM TESTS
#############

# Now run some platform tests - the results will be placed in config.h
include (CheckIncludeFiles)
include (CheckSymbolExists)
include (CheckFunctionExists)

check_include_files( unistd.h HAVE_UNISTD_H )
check_function_exists( lseek64 HAVE_LSEEK64 )

check_include_files( malloc/malloc.h HAVE_MALLOC_MALLOC_H )
check_include_files( emmintrin.h HAVE_EMMINTRIN_H )
check_include_files( smmintrin.h HAVE_SMMINTRIN_H )
check_include_files( immintrin.h HAVE_IMMINTRIN_H )
check_include_files( execinfo.h HAVE_EXECINFO_H )
check_include_files( stdint.h HAVE_STDINT_H )
check_function_exists( mstats HAVE_MSTATS )
check_function_exists( mallinfo HAVE_MALLINFO )
check_function_exists( sysctl HAVE_SYSCTL )
check_function_exists( cbrt HAVE_CUBEROOT )
check_symbol_exists( backtrace "execinfo.h" HAVE_BACKTRACE )

# Create config.h
configure_file(${CMAKE_CURRENT_SOURCE_DIR}/build/cmake/sire_config.h.in
               ${CMAKE_CURRENT_BINARY_DIR}/sire_config.h)

# We need to get the compiler flags for different options
set( SIRE_SMALL_FLAGS "" CACHE INTERNAL "Compiler flags to produce small code" )
set( SIRE_WARNALL_FLAGS "" CACHE INTERNAL "Compiler flags to turn on all warnings" )
set( SIRE_DEBUG_FLAGS "" CACHE INTERNAL "Compiler flags to produce debugging code" )
set( SIRE_RELEASE_FLAGS "" CACHE INTERNAL "Compiler flags to produce optimised release code" )
set( SIRE_VECTOR_FLAGS "" CACHE INTERNAL "Compiler flags to vectorise code (e.g. SSE)" )
set( SIRE_VISIBILITY_FLAGS "" CACHE INTERNAL "Compiler flags to activate symbol visibility" )
set( SIRE_PLATFORM_FLAGS "" CACHE INTERNAL "Additional flags needed by the compiler" )
set( SIRE_SHARE_LINK_FLAGS "" CACHE INTERNAL "Flags needed to link shared libraries" )
set( SIRE_STATIC_LINK_FLAGS "" CACHE INTERNAL "Flags needed to link static libraries" )
set( SIRE_EXE_LINK_FLAGS "" CACHE INTERNAL "Flags needed to link executables" )

#############
############# DETECTING AND CONFIGURING THE COMPILER
#############

# Need to define these symbols for the tests below
if ( CMAKE_CXX_COMPILER_ID MATCHES "MSVC" )
  set (SLASH_HYPHEN "/")
  set (COLON_EQUALS ":")
else()
  set (SLASH_HYPHEN "-")
  set (COLON_EQUALS "=")
endif()

include (CheckCXXCompilerFlag)

CHECK_CXX_COMPILER_FLAG( "-stdlib=libc++" SIRE_HAS_CPP_LIB )

include(CheckCXXSourceRuns)

if (SIRE_HAS_CPP_LIB)
  message(STATUS "Checking that we can LINK to libc++")
  set(CMAKE_OLD_REQUIRED_FLAGS ${CMAKE_REQUIRED_FLAGS})
  set(CMAKE_REQUIRED_FLAGS "-stdlib=libc++")
  check_cxx_source_runs("
           #include <cstdlib>
           #include <iostream>
           int main()
           {
              std::cout << std::abs(-5) << std::endl;
              return 0;
           }" CAN_USE_LIBCPP)
  set(CMAKE_REQUIRED_FLAGS ${CMAKE_OLD_REQUIRED_FLAGS})

  if (CAN_USE_LIBCPP)
    message(STATUS "libc++ is available and can be used")
  else()
    message(STATUS "libc++ is not available. Using the normal alternative.")
    set( SIRE_HAS_CPP_LIB 0 )
  endif()
endif()

if ( CMAKE_CXX_COMPILER_ID MATCHES "MSVC" )
  CHECK_CXX_COMPILER_FLAG( "/std:c++14" SIRE_HAS_CPP_14 )
else()
  CHECK_CXX_COMPILER_FLAG( "-std=c++14" SIRE_HAS_CPP_14 )
endif()

save_sire_variable( "SIRE_HAS_CPP_LIB" "${SIRE_HAS_CPP_LIB}" )

save_sire_variable( "SIRE_HAS_CPP_14" "${SIRE_HAS_CPP_14}" )

option( SIRE_SKIP_LIBC++ "Force Sire to ignore libc++ (e.g. in case of broken clang on linux" OFF )

if (SIRE_SKIP_LIBC++)
  if (SIRE_HAS_CPP_LIB)
    message(STATUS "Deliberately ignoring the presence of libstdc++")
  endif()
else()
  if (SIRE_HAS_CPP_LIB)
    message(STATUS "Using libc++ in place of libstdc++")
    set(CMAKE_CXX_FLAGS "${CMAKE_CXX_FLAGS} -stdlib=libc++")
    set(SIRE_CXX_NG_FLAGS "-stdlib=libc++")
  endif()
endif()

set(NEED_UNDEF_STRICT_ANSI FALSE)

if (SIRE_HAS_CPP_14)
  message(STATUS "Compiler supports C++ 2014")
  set(SIRE_CXX_NG_FLAGS "${SIRE_CXX_NG_FLAGS} ${SLASH_HYPHEN}std${COLON_EQUALS}c++14 ${SLASH_HYPHEN}DSIRE_HAS_CPP_14 ${SLASH_HYPHEN}DSIRE_HAS_CPP_1Y ${SLASH_HYPHEN}DSIRE_HAS_CPP_11")

  if (NEED_UNDEF_STRICT_ANSI)
    message( STATUS "Undefining __STRICT_ANSI__ because of compile problems")
    set(SIRE_CXX_NG_FLAGS "${SIRE_CXX_NG_FLAGS} -U__STRICT_ANSI__")
  endif()
else()
  message( FATAL_ERROR "Cannot compile Sire as we now require a modern C++ "
                       "compiler that supports at least C++ 2014 (-std=c++14)")
endif()

save_sire_variable( "SIRE_CXX_NG_FLAGS" "${SIRE_CXX_NG_FLAGS}" )

set(CMAKE_CXX_FLAGS "${CMAKE_CXX_FLAGS} ${SIRE_CXX_NG_FLAGS}")

set( SIRE_COMPILER "UNKNOWN" )

if (NOT ${CMAKE_C_COMPILER_ID} STREQUAL ${CMAKE_CXX_COMPILER_ID})
  message( WARNING "It is not sensible to compile Sire using different C and C++ compilers. "
                   "You are using ${CMAKE_C_COMPILER} (${CMAKE_C_COMPILER_ID}) and "
                   "${CMAKE_CXX_COMPILER} (${CMAKE_CXX_COMPILER_ID})")
endif()

string( TOUPPER ${CMAKE_CXX_COMPILER_ID} SIRE_CXX_COMPILER_ID )

# Brings in the functions used below to find the vectorisation flags
include (FindVector)

# Add compiler specific flags
if ( ${SIRE_CXX_COMPILER_ID} MATCHES "GNU" )

    # This is the default for conda on Linux

    message( STATUS "Detected and using GCC C and C++ compilers" )
    set( SIRE_COMPILER "GCC" )

    # get the compiler version (via gcc -dumpversion)
    # (I'll assume that we are using the same version
    # of compiler for C and C++...)
    EXEC_PROGRAM( ${CMAKE_CXX_COMPILER}
                  ARGS -dumpversion
                  OUTPUT_VARIABLE exe_output )

    # These two regexps are copied from the Chicken CMake
    # files (which provide a very useful cmake tutorial - thanks :-)
    SET( VERSION_BUILD_REGEX "^([0-9]+)[.]([0-9]+).*$" )
    STRING( REGEX REPLACE ${VERSION_BUILD_REGEX} "\\1"
            GCC_MAJOR_VERSION ${exe_output} )
    STRING( REGEX REPLACE ${VERSION_BUILD_REGEX} "\\2"
            GCC_MINOR_VERSION ${exe_output} )

    message( STATUS "Using GCC version "
                    "${GCC_MAJOR_VERSION}.${GCC_MINOR_VERSION}" )

    # First, we need at least GCC 7, (released 2018). GCC 11 comes with conda
    if ( GCC_MAJOR_VERSION LESS 7 )
      message( FATAL_ERROR "Sire requires GCC >= 7.0. Please upgrade "
                           "your version of GCC." )
    endif()

    set ( SIRE_SMALL_FLAGS  "-Os" )
    set ( SIRE_WARNALL_FLAGS  "-Wall" )
    set ( SIRE_DEBUG_FLAGS   "-g" )

    set ( SIRE_RELEASE_FLAGS "-O3 -ffast-math" )

    # -fomit-frame-pointer breaks backtrace on an apple
    set ( SIRE_RELEASE_FLAGS "${SIRE_RELEASE_FLAGS} -fomit-frame-pointer" )

    set ( SIRE_PLATFORM_FLAGS "-pipe -DSIRE_ALWAYS_INLINE=inline" )
    set ( SIRE_STATIC_LINK_FLAGS "-static" )

    GET_SIRE_VECTOR_FLAGS( "-fopenmp-simd" "-msse2" "-mavx" "-mavx512f" )

    # support for ppc64le architecture
    if ( CMAKE_HOST_SYSTEM_PROCESSOR STREQUAL "ppc64le" )
      set( SIRE_PLATFORM_FLAGS "${SIRE_PLATFORM_FLAGS} -mcpu=power9 -mtune=power9 -mpowerpc64 -mvsx" )
    endif()

    # remove warnings about strict aliasing
    set( SIRE_PLATFORM_FLAGS "${SIRE_PLATFORM_FLAGS} -Wno-strict-aliasing" )
    set ( SIRE_VISIBILITY_FLAGS "-DSIRE_VISIBILITY_AVAILABLE -fvisibility=hidden -fvisibility-inlines-hidden" )

    # Ensure that the libraries don't contain any undefined symbols
    if(APPLE)
        set ( SIRE_SHARE_LINK_FLAGS "${SIRE_SHARE_LINK_FLAGS} -Wl" )
    else(UNIX)
        CHECK_CXX_COMPILER_FLAG( "-rdynamic" HAVE_RDYNAMIC_FLAG )

        if (HAVE_RDYNAMIC_FLAG)
          set ( SIRE_SHARE_LINK_FLAGS "${SIRE_SHARE_LINK_FLAGS} -rdynamic -Wl,--no-undefined" )
        else()
          set ( SIRE_SHARE_LINK_FLAGS "${SIRE_SHARE_LINK_FLAGS} -Wl,--no-undefined" )
        endif()
    endif()

elseif ( ${SIRE_CXX_COMPILER_ID} MATCHES "CLANG" )

    # This is the default for conda on MacOS

    message( STATUS "Detected and using clang C and C++ compilers" )
    set( SIRE_COMPILER "CLANG" )

    set ( SIRE_SMALL_FLAGS  "-Oz" )
    set ( SIRE_WARNALL_FLAGS  "-Wall" )
    set ( SIRE_DEBUG_FLAGS   "-g" )

    # an old incompatibility between clang and gcc means that some
    # distributions will fail if use -ffast-math
    set(CMAKE_OLD_REQUIRED_FLAGS ${CMAKE_REQUIRED_FLAGS})
    set(CMAKE_REQUIRED_FLAGS "-O3 -ffast-math")
    CHECK_CXX_SOURCE_RUNS("
           #include <cmath>
           #include <iostream>
           int main()
           {
              std::cout << std::sin(0.0) << std::endl;
              return 0;
           }"
           CAN_USE_FFAST_MATH)
    set(CMAKE_REQUIRED_FLAGS ${CMAKE_OLD_REQUIRED_FLAGS})

    if (CAN_USE_FFAST_MATH)
      set ( SIRE_RELEASE_FLAGS "-O3 -ffast-math" )
    else()
      message("Disabling -ffast-math as incompatible clang and gcc")
      set ( SIRE_RELEASE_FLAGS "-O3" )
    endif()

    # -fomit-frame-pointer breaks backtrace on an apple
    set ( SIRE_RELEASE_FLAGS "${SIRE_RELEASE_FLAGS} -fomit-frame-pointer" )

    set ( SIRE_PLATFORM_FLAGS "-pipe -DSIRE_ALWAYS_INLINE=inline" )
    set ( SIRE_STATIC_LINK_FLAGS "-static" )

    GET_SIRE_VECTOR_FLAGS( "-openmp-simd" "-msse2" "-mavx" "-mavx512f" )

    set ( SIRE_VISIBILITY_FLAGS "-DSIRE_VISIBILITY_AVAILABLE -fvisibility=hidden -fvisibility-inlines-hidden" )

    if (APPLE)
    elseif(UNIX)
        set ( SIRE_SHARE_LINK_FLAGS "${SIRE_SHARE_LINK_FLAGS} -rdynamic -Wl,--no-undefined" )
    endif()

elseif( ${CMAKE_CXX_COMPILER} MATCHES "icpc" )

    # This is not tested as it is not the default with conda.
    # Use at your own risk

    message( STATUS "Compiling with the Intel compiler" )
    set( SIRE_COMPILER "INTEL" )

    set ( SIRE_SMALL_FLAGS  "-Os" )
    set ( SIRE_WARNALL_FLAGS  "-w1" )
    set ( SIRE_RELEASE_FLAGS  "-O3 -finline -finline-functions -ansi-alias -fargument-noalias-global -ip -g -simd" )
    set ( SIRE_DEBUG_FLAGS   "-g" )
    set ( SIRE_VISIBILITY_FLAGS "-DSIRE_NO_VISIBILITY_AVAILABLE" )
    set ( SIRE_SHARE_LINK_FLAGS "-shared" )
    set ( SIRE_STATIC_LINK_FLAGS "-static" )

    set ( SIRE_SMALL_FLAGS  "-Os" )
    set ( SIRE_WARNALL_FLAGS  "-Wall" )
    set ( SIRE_DEBUG_FLAGS   "-g" )

    # -fomit-frame-pointer breaks backtrace on an apple
    set ( SIRE_RELEASE_FLAGS "${SIRE_RELEASE_FLAGS} -fomit-frame-pointer" )

    set ( SIRE_PLATFORM_FLAGS "-pipe -DSIRE_ALWAYS_INLINE=inline" )
    set ( SIRE_STATIC_LINK_FLAGS "-static" )

    CHECK_CXX_COMPILER_FLAG( "-msse2" HAVE_SSE_FLAG )
    CHECK_CXX_COMPILER_FLAG( "-mavx" HAVE_AVX_FLAG )

    GET_SIRE_VECTOR_FLAGS( "-qopenmp-simd" "-msse2" "-mavx" "-xCOMMON-AVX512" )

    set ( SIRE_VISIBILITY_FLAGS "-DSIRE_VISIBILITY_AVAILABLE -fvisibility=hidden -fvisibility-inlines-hidden" )

    if (APPLE)
    elseif(UNIX)
        set ( SIRE_SHARE_LINK_FLAGS "${SIRE_SHARE_LINK_FLAGS} -rdynamic -Wl,--no-undefined" )
    endif()

elseif (MSVC)

    # This is the default for conda on Windows

    add_compile_options("/EHsc")
    add_compile_options("/permissive-")
    add_compile_options("/Zc:twoPhase-")
    message( STATUS "Compiling with MSVC" )
    set( SIRE_COMPILER "MSVC" )

    set ( SIRE_SMALL_FLAGS  "/O1" )
    set ( SIRE_WARNALL_FLAGS  "" )
    set ( SIRE_RELEASE_FLAGS  "/O2 /GL /Gw" )
    set ( SIRE_DEBUG_FLAGS   "/Zi" )
    set ( SIRE_VISIBILITY_FLAGS "/DSIRE_NO_VISIBILITY_AVAILABLE" )
    GET_SIRE_VECTOR_FLAGS( "/openmp:experimental" "/arch:SSE2" "/arch:AVX" "/arch:AVX512" )
    set ( SIRE_SHARE_LINK_FLAGS "/LTCG /OPT:REF /OPT:ICF" )
    set ( SIRE_STATIC_LINK_FLAGS "/LTCG /OPT:REF /OPT:ICF" )
    set ( SIRE_EXE_LINK_FLAGS "/LTCG /OPT:REF /OPT:ICF" )

    set ( SIRE_PLATFORM_FLAGS "/DSIRE_ALWAYS_INLINE=__forceinline" )

else()
    message( STATUS "CMAKE_SYSTEM_NAME == ${CMAKE_SYSTEM_NAME}" )
    message( STATUS "CMAKE_C_COMPILER == ${CMAKE_C_COMPILER}" )
    message( STATUS "CMAKE_CXX_COMPILER == ${CMAKE_CXX_COMPILER}" )
    message( STATUS "CMAKE_CXX_COMPILER_ID = ${CMAKE_CXX_COMPILER_ID}" )
    message( STATUS "SIRE_CXX_COMPILER_ID = ${SIRE_CXX_COMPILER_ID}" )
    message( FATAL_ERROR "Could not detect compiler type - cannot set compiler options." )
endif()

save_sire_variable( "SIRE_COMPILER" "${SIRE_COMPILER}" )

################
################ SORTING OUT ALL OF SIRE'S DEPENDENCIES
################

# Tell CMake to not run moc when necessary (we don't use moc or the QObject system)
set(CMAKE_AUTOMOC OFF)

# Always useful to look for header files in the current directory
set(CMAKE_INCLUDE_CURRENT_DIR ON)

set (SIRE_FOUND_TBB FALSE)
set (SIRE_FOUND_GSL FALSE)
set (SIRE_FOUND_BOOST FALSE)
set (SIRE_FOUND_BLASLAPACK FALSE)
set (SIRE_FOUND_QT FALSE)
set (SIRE_FOUND_OPENMM FALSE)
set (SIRE_FOUND_NETCDF FALSE)

if ( NOT ${SIRE_FOUND_QT} )
  # look for Qt5 in the system - this should be found from conda
  find_package( Qt5Core REQUIRED )
endif()

get_target_property(QT5_LOCATION Qt5::Core LOCATION)
get_filename_component(SIRE_QT5CORE_DIR ${QT5_LOCATION} PATH)
message( STATUS "Qt5Core location ${SIRE_QT5CORE_DIR}" )
save_sire_variable( "SIRE_QT5CORE_DIR" "${SIRE_QT5CORE_DIR}" )

if ( NOT ${SIRE_FOUND_NETCDF} )
  # look for netcdf in the system from conda
  set(NetCDF_ROOT_DIR "${ANACONDA_BASE}")
  FIND_PACKAGE( NetCDF )

  if ( ${NetCDF_FOUND} )
      message(STATUS "Found NetCDF in ${NetCDF_INCLUDE_DIR} | ${NetCDF_LIBRARIES}")
      set( SIRE_FOUND_NETCDF 1 )
      save_sire_variable( "SIRE_NetCDF_INCLUDE_DIR" "${NetCDF_INCLUDE_DIR}" )
      save_sire_variable( "SIRE_NetCDF_LIBRARIES" "${NetCDF_LIBRARIES}" )
      save_sire_variable( "SIRE_NetCDF_FOUND" "${NetCDF_FOUND}" )
  else()
      message(STATUS "Cannot find NetCDF - disabling its use!")
      save_sire_variable( "SIRE_NetCDF_FOUND" "${NetCDF_FOUND}" )
      set( SIRE_FOUND_NETCDF 0 )
  endif()
else()
    message(STATUS "Using NetCDF from ${NetCDF_INCLUDE_DIR} | ${NetCDF_LIBRARIES}")
endif()

if ( SIRE_USE_OPENMM )
  if ( NOT ${SIRE_FOUND_OPENMM} )
    # look for OpenMM in the system
    set(OpenMM_ROOT_DIR "${ANACONDA_BASE}")
    set(OPENMM_ROOT_DIR "${ANACONDA_BASE}")
    FIND_PACKAGE( OpenMM )

    save_sire_variable( "SIRE_OpenMM_FOUND" "${OpenMM_FOUND}" )

    if ( ${OpenMM_FOUND} )
      message( STATUS "Found OpenMM at ${OpenMM_ROOT_DIR}" )
      save_sire_variable( "SIRE_OpenMM_INCLUDE_DIR" "${OpenMM_INCLUDE_DIR}" )
      save_sire_variable( "SIRE_OpenMM_LIBRARIES" "${OpenMM_LIBRARIES}" )
      save_sire_variable( "SIRE_OpenMM_LIBRARY_DIR" "${OpenMM_LIBRARY_DIR}" )
    else()
      message( STATUS "Could not find OpenMM. OpenMM support is disabled." )
    endif()
  endif()
else()
  message( STATUS "Disabling use of OpenMM at user request.")
  save_sire_variable( "SIRE_OpenMM_FOUND" "${SIRE_USE_OPENMM}" )
endif()

include_directories( "${SIRE_APP}/include" "${SIRE_APP}/Library/include" )

if (NOT ${SIRE_FOUND_BOOST})
  # Sire depends on >= boost 1.7 - all libraries must be dynamically linked
  set (Boost_USE_STATIC_LIBS OFF)
  set (Boost_USE_STATIC_RUNTIME OFF)
  set (Boost_DEBUG ON)  # this gives a nice print out in the cmake list to debug how boost is found and linked
  find_package( Boost 1.7 REQUIRED )

  if (Boost_FOUND)
    message(STATUS "Boost paths ${Boost_LIBRARIES} | ${Boost_INCLUDE_DIR}" )
    set ( BOOST_INCLUDE_DIRS "${Boost_INCLUDE_DIR}" )
    include_directories( ${Boost_INCLUDE_DIR} )

    #save the path to this include directory so that it can be
    #used by anything compiling against Sire
    save_sire_variable( "SIRE_BOOST_INCLUDE_DIR" "${Boost_INCLUDE_DIR}" )
  else()
    message(FATAL_ERROR "Cannot find the boost libraries.")
  endif()
endif()

if (NOT ${SIRE_FOUND_GSL})
  # Sire depends on >= GSL 1.6
  find_package(GSL 1.6 QUIET REQUIRED)

  message( STATUS "GSL paths ${GSL_LINK_DIRECTORIES} "
                  "${GSL_LIBRARIES} | ${GSL_INCLUDE_DIR}" )

  list(APPEND SIREMATHS_EXTRA_LIBRARIES ${GSL_LIBRARIES})

  include_directories( BEFORE ${GSL_INCLUDE_DIR})

  save_sire_variable( "SIRE_GSL_INCLUDE_PATH" "${GSL_INCLUDE_DIR}" )
endif()

set( SIRE_USE_BLAS OFF )
set( SIRE_USE_LAPACK OFF )
save_sire_variable( "SIRE_USE_BLAS" "${SIRE_USE_BLAS}" )
save_sire_variable( "SIRE_USE_LAPACK" "${SIRE_USE_LAPACK}" )

if (NOT ${SIRE_FOUND_TBB})
  set(TBB_LIBRARY_DIR "${ANACONDA_BASE}/lib")

  message( STATUS "TBB LIBRARY DIR: ${TBB_LIBRARY_DIR}")
  find_library( TBB_LIBRARY "tbb" PATHS ${TBB_LIBRARY_DIR} REQUIRED )
  find_library( TBB_MALLOC_LIBRARY "tbbmalloc" PATHS ${TBB_LIBRARY_DIR} REQUIRED )

  message( STATUS "TBB paths ${TBB_LIBRARY} | ${TBB_MALLOC_LIBRARY} | ${TBB_INCLUDE_DIR}" )

  include_directories(${TBB_INCLUDE_DIR})
  save_sire_variable( "TBB_LIBRARY" "${TBB_LIBRARY}" )
  save_sire_variable( "TBB_MALLOC_LIBRARY" "${TBB_MALLOC_LIBRARY}" )
  save_sire_variable( "TBB_INCLUDE_DIR" "${TBB_INCLUDE_DIR}" )
endif()

# Thanks to this project who have a solution to the tbb12 link
# issue on Windows
# https://fossies.org/linux/opencv/cmake/OpenCVFindLAPACK.cmake
if(CMAKE_GENERATOR MATCHES "Visual Studio")  # MSBuild
  # workaround DEFAULTLIB:tbb12.lib issue
  # We may have tbb.lib for 'tbb' target, but not 'tbb12.lib'
  message(STATUS "Adding tbb12 to ignore list")
  set(SIRE_IGNORE_DEFAULTLIB_TBB "tbb12.lib")
  set(CMAKE_SHARED_LINKER_FLAGS "${CMAKE_SHARED_LINKER_FLAGS} /NODEFAULTLIB:${SIRE_IGNORE_DEFAULTLIB_TBB}")
  set(CMAKE_EXE_LINKER_FLAGS "${CMAKE_EXE_LINKER_FLAGS} /NODEFAULTLIB:${SIRE_IGNORE_DEFAULTLIB_TBB}")
endif()

###########
########### PRINTING OUT SETTINGS AND FINALISING COMPILE FLAGS
###########

set( SIRE_DISABLE_WARNINGS ON )

if (SIRE_DISABLE_WARNINGS)
  # Disable some of the unnecessary compiler warnings...
  CHECK_CXX_COMPILER_FLAG( "-Wno-attributes" SIRE_HAS_WNO_ATTRIBUTES )

  if (SIRE_HAS_WNO_ATTRIBUTES)
    list( APPEND SIRE_DISABLE_WARNING_FLAGS "-Wno-attributes" )
  endif()

  set( SIRE_WARNALL_FLAGS "${SIRE_WARNALL_FLAGS} ${SIRE_DISABLE_WARNING_FLAGS}" )
endif()

message( STATUS  "CMAKE_SYSTEM_NAME      == ${CMAKE_SYSTEM_NAME}" )
message( STATUS  "CMAKE_C_COMPILER       == ${CMAKE_C_COMPILER}" )
message( STATUS  "CMAKE_CXX_COMPILER     == ${CMAKE_CXX_COMPILER}" )

message ( STATUS "SIRE_CXX_NG_FLAGS      == ${SIRE_CXX_NG_FLAGS}" )
message ( STATUS "SIRE_SMALL_FLAGS       == ${SIRE_SMALL_FLAGS}" )
message ( STATUS "SIRE_WARNALL_FLAGS     == ${SIRE_WARNALL_FLAGS}" )
message ( STATUS "SIRE_DEBUG_FLAGS       == ${SIRE_DEBUG_FLAGS}" )
message ( STATUS "SIRE_RELEASE_FLAGS     == ${SIRE_RELEASE_FLAGS}" )
message ( STATUS "SIRE_VECTOR_FLAGS      == ${SIRE_VECTOR_FLAGS}" )
message ( STATUS "SIRE_VISIBILITY_FLAGS  == ${SIRE_VISIBILITY_FLAGS}" )
message ( STATUS "SIRE_PLATFORM_FLAGS    == ${SIRE_PLATFORM_FLAGS}" )
message ( STATUS "SIRE_SHARE_LINK_FLAGS  == ${SIRE_SHARE_LINK_FLAGS}" )
message ( STATUS "SIRE_STATIC_LINK_FLAGS == ${SIRE_STATIC_LINK_FLAGS}" )
message ( STATUS "SIRE_EXE_LINK_FLAGS    == ${SIRE_EXE_LINK_FLAGS}" )

set( SIRE_COMPILE_FLAGS "${SIRE_WARNALL_FLAGS} ${SIRE_PLATFORM_FLAGS}" )

if ( SIRE_SYMBOL_HIDING )
  set ( SIRE_COMPILE_FLAGS "${SIRE_COMPILE_FLAGS} ${SIRE_VISIBILITY_FLAGS}" )
  #set ( SIRE_SHARE_LINK_FLAGS "${SIRE_SHARE_LINK_FLAGS} ${SIRE_VISIBILITY_FLAGS}" )
endif()

message(STATUS "SIRE_COMPILE_FLAGS ${SIRE_COMPILE_FLAGS}")
message(STATUS "SIRE_CXX_NG_FLAGS ${SIRE_CXX_NG_FLAGS}")
message(STATUS "SIRE_SMALL_FLAGS ${SIRE_SMALL_FLAGS}")
message(STATUS "SIRE_USER_CPPFLAGS ${SIRE_USER_CPPFLAGS}")

# Add the small flags here so that they don't accidentally pull in the
# vectorisation flags (this breaks the MultiFloat/etc classes for AVX-512F)
set( SIRE_C_FLAGS_SMALL "${SIRE_COMPILE_FLAGS} ${SIRE_SMALL_FLAGS} ${SIRE_USER_CFLAGS}" )
set( SIRE_CXX_FLAGS_SMALL "${SIRE_COMPILE_FLAGS} ${SIRE_CXX_NG_FLAGS} ${SIRE_SMALL_FLAGS} ${SIRE_USER_CPPFLAGS}" )

if ( SIRE_VECTORISE )
  set ( SIRE_COMPILE_FLAGS "${SIRE_COMPILE_FLAGS} ${SIRE_VECTOR_FLAGS}" )
endif()

set( SIRE_C_FLAGS_RELEASE "${SIRE_COMPILE_FLAGS} ${SIRE_RELEASE_FLAGS} ${SIRE_USER_CFLAGS}" )
set( SIRE_CXX_FLAGS_RELEASE "${SIRE_COMPILE_FLAGS} ${SIRE_CXX_NG_FLAGS} ${SIRE_RELEASE_FLAGS}  ${SIRE_USER_CPPFLAGS}" )

set( SIRE_C_FLAGS_DEBUG "${SIRE_COMPILE_FLAGS} ${SIRE_DEBUG_FLAGS} ${SIRE_USER_CFLAGS}" )
set( SIRE_CXX_FLAGS_DEBUG "${SIRE_COMPILE_FLAGS} ${SIRE_CXX_NG_FLAGS} ${SIRE_DEBUG_FLAGS} ${SIRE_USER_CPPFLAGS}" )

# Copy the Sire compile flags to CMake
set( CMAKE_C_FLAGS_RELEASE "${CMAKE_C_FLAGS_RELEASE} ${SIRE_C_FLAGS_RELEASE}" )
set( CMAKE_CXX_FLAGS_RELEASE "${CMAKE_CXX_FLAGS} ${SIRE_CXX_FLAGS_RELEASE}" )
set( CMAKE_C_FLAGS_DEBUG "${CMAKE_C_FLAGS_DEBUG} ${SIRE_C_FLAGS_DEBUG}" )
set( CMAKE_CXX_FLAGS_DEBUG "${CMAKE_CXX_FLAGS_DEBUG} ${SIRE_CXX_FLAGS_DEBUG}" )
set( CMAKE_C_FLAGS_MINSIZEREL "${SIRE_C_FLAGS_SMALL}" )
set( CMAKE_CXX_FLAGS_MINSIZEREL "${SIRE_CXX_FLAGS_SMALL}" )

if ( CMAKE_BUILD_TYPE STREQUAL "Debug" )
    message( STATUS "Compiling Sire using a DEBUG build" )
    set (CMAKE_C_FLAGS "${CMAKE_C_FLAGS_DEBUG}" )
    set (CMAKE_CXX_FLAGS "${CMAKE_CXX_FLAGS_DEBUG}" )
else()
    message( STATUS "Compiling Sire using a default (RELEASE) build" )
    set (CMAKE_C_FLAGS "${CMAKE_C_FLAGS_RELEASE}" )
    set (CMAKE_CXX_FLAGS "${CMAKE_CXX_FLAGS_RELEASE}" )
endif()

message ( STATUS "C compiler flags       == ${CMAKE_C_FLAGS}" )
message ( STATUS "C++ compiler flags     == ${CMAKE_CXX_FLAGS}" )

# Add this to all shared libraries
set( CMAKE_SHARED_LINKER_FLAGS "${CMAKE_SHARED_LINKER_FLAGS} ${SIRE_SHARE_LINK_FLAGS}" )
set( CMAKE_STATIC_LINKER_FLAGS "${CMAKE_STATIC_LINKER_FLAGS} ${SIRE_STATIC_LINK_FLAGS}" )
set( CMAKE_EXE_LINKER_FLAGS    "${CMAKE_EXE_LINKER_FLAGS} ${SIRE_EXE_LINK_FLAGS}" )

message( STATUS "Shared library flags    == ${CMAKE_SHARED_LINKER_FLAGS}" )
message( STATUS "Static library flags    == ${CMAKE_STATIC_LINKER_FLAGS}" )
message( STATUS "Executable link flags   == ${CMAKE_EXE_LINKER_FLAGS}" )

#�Now save the compile variables so that they can be re-used by libraries that use Sire
save_sire_variable( "SIRE_C_COMPILER" "${CMAKE_C_COMPILER}" )
save_sire_variable( "SIRE_CXX_COMPILER" "${CMAKE_CXX_COMPILER}" )
save_sire_variable( "SIRE_C_FLAGS_RELEASE" "${CMAKE_C_FLAGS_RELEASE}" )
save_sire_variable( "SIRE_CXX_FLAGS_RELEASE" "${CMAKE_CXX_FLAGS_RELEASE}" )
save_sire_variable( "SIRE_C_FLAGS_SMALL" "${CMAKE_C_FLAGS_MINSIZEREL}" )
save_sire_variable( "SIRE_CXX_FLAGS_SMALL" "${CMAKE_CXX_FLAGS_MINSIZEREL}" )
save_sire_variable( "SIRE_C_FLAGS_DEBUG" "${CMAKE_C_FLAGS_DEBUG}" )
save_sire_variable( "SIRE_CXX_FLAGS_DEBUG" "${CMAKE_CXX_FLAGS_DEBUG}" )
save_sire_variable( "SIRE_SHARE_LINK_FLAGS" "${SIRE_SHARE_LINK_FLAGS}" )
save_sire_variable( "SIRE_STATIC_LINK_FLAGS" "${SIRE_STATIC_LINK_FLAGS}" )
save_sire_variable( "SIRE_EXE_LINK_FLAGS" "${SIRE_EXE_LINK_FLAGS}" )
save_sire_variable( "SIRE_SMALL_FLAGS" "${SIRE_SMALL_FLAGS}" )
save_sire_variable( "SIRE_WARNALL_FLAGS" "${SIRE_WARNALL_FLAGS}" )
save_sire_variable( "SIRE_DEBUG_FLAGS" "${SIRE_DEBUG_FLAGS}" )
save_sire_variable( "SIRE_RELEASE_FLAGS" "${SIRE_RELEASE_FLAGS}" )
save_sire_variable( "SIRE_VECTOR_FLAGS" "${SIRE_VECTOR_FLAGS}" )
save_sire_variable( "SIRE_VISIBILITY_FLAGS" "${SIRE_VISIBILITY_FLAGS}" )
save_sire_variable( "SIRE_PLATFORM_FLAGS" "${SIRE_PLATFORM_FLAGS}" )

# Include the build directory so that we can get sire_config.h and sire_version.h
include_directories(${CMAKE_BINARY_DIR})

################
################ TELLING CMAKE WHERE THE SOURCE IS LOCATED
################

if (NOT DEFINED ${SIRE_VERSION})
  message( STATUS "Strange, SIRE_VERSION has been unset. Resetting it.")
  set (SIRE_VERSION "${S_VERSION_MAJOR}.${S_VERSION_MINOR}.${S_VERSION_PATCH}")
endif()

message( STATUS "SIRE VERSION IS ${SIRE_VERSION}")

# Add the compiler test directory - this allows us to run some compiler
# tests to make sure that Sire will compile properly
add_subdirectory (build/test_compiler)

# Recurse into the src/libs and src/apps subdirectories
add_subdirectory (src/libs)
add_subdirectory (src/apps)

################
################ CONFIG FILES AND INSTALLATION INSTRUCTIONS
################

# Finally, write the version header file and finish off the component dependencies file
include( GetGitVersion )

# install the extra includes file in the Sire/cmake directory
install (FILES ${SIRE_VARIABLES_FILE}
         DESTINATION ${SIRE_CMAKEFILES}
        )

install (FILES ${CMAKE_CURRENT_BINARY_DIR}/sire_config.h
         DESTINATION ${SIRE_INCLUDES})

# install the parameters file (containing forcefield parameters) into
# share/Sire
install (DIRECTORY ${CMAKE_SOURCE_DIR}/parameters
         DESTINATION ${SIRE_SHARE}
         USE_SOURCE_PERMISSIONS
        )

# install the molecular templates into share/Sire
install (DIRECTORY ${CMAKE_SOURCE_DIR}/templates
         DESTINATION ${SIRE_SHARE}
         USE_SOURCE_PERMISSIONS
        )

install (DIRECTORY ${CMAKE_SOURCE_DIR}/share/build
         DESTINATION ${SIRE_SHARE}
         USE_SOURCE_PERMISSIONS
        )

# These commands are used to create an 'uninstall' target
# (this is copied from the vtk.org wiki)
configure_file(
  "${CMAKE_CURRENT_SOURCE_DIR}/build/cmake/cmake_uninstall.cmake.in"
  "${CMAKE_CURRENT_BINARY_DIR}/cmake_uninstall.cmake"
  IMMEDIATE @ONLY)

add_custom_target(uninstall
  "${CMAKE_COMMAND}" -P "${CMAKE_CURRENT_BINARY_DIR}/cmake_uninstall.cmake")<|MERGE_RESOLUTION|>--- conflicted
+++ resolved
@@ -4,7 +4,6 @@
 #
 ################################
 
-<<<<<<< HEAD
 # require cmake >= 3.3.0 (released in 2018)
 cmake_minimum_required(VERSION 3.3.0 FATAL_ERROR)
 cmake_policy(VERSION 3.3)
@@ -13,11 +12,6 @@
 file (STRINGS "../version.txt" VERSION_TEXT)
 
 string(REGEX MATCH "([0-9]*).([0-9]*).([0-9]*)" _ ${VERSION_TEXT})
-=======
-set (S_VERSION_MAJOR "2022")
-set (S_VERSION_MINOR "3")
-set (S_VERSION_PATCH "0")
->>>>>>> 7ad600d5
 
 set (S_VERSION_MAJOR ${CMAKE_MATCH_1})
 set (S_VERSION_MINOR ${CMAKE_MATCH_2})
@@ -94,13 +88,8 @@
   message( FATAL_ERROR "You must run CMake in a different directory to the source!" )
 endif()
 
-<<<<<<< HEAD
 # conda can set incorrect CXX flags (i.e. -mtune=haswell on MacOS M1!)
 # If is safer to completely unset these flags
-=======
-# Conda can set incorrect CXX flags (i.e. -mtune=haswell on MacOS M1!)
-# It is safer to completely unset these flags.
->>>>>>> 7ad600d5
 unset(ENV{CXXFLAGS})
 unset(ENV{DEBUG_CXXFLAGS})
 unset(ENV{CFLAGS})
