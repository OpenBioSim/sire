################################
#
#  CMake Project file for Sire
#
################################

# require cmake >= 3.3.0 (released in 2018)
cmake_minimum_required(VERSION 3.3.0 FATAL_ERROR)
cmake_policy(VERSION 3.3)

# Read the version number (so we can set it once in one place)
file (STRINGS "../version.txt" VERSION_TEXT)

string(REGEX MATCH "([0-9]*).([0-9]*).([0-9]*)" _ ${VERSION_TEXT})

set (S_VERSION_MAJOR ${CMAKE_MATCH_1})
set (S_VERSION_MINOR ${CMAKE_MATCH_2})
set (S_VERSION_PATCH ${CMAKE_MATCH_3})
set (SIRE_VERSION "${S_VERSION_MAJOR}.${S_VERSION_MINOR}.${S_VERSION_PATCH}")

message( STATUS "Building Sire ${SIRE_VERSION}")

############
############ SETTING INITIAL SIRE VARIABLES
############

# use loose loop syntax in CMakeLists files
set( CMAKE_ALLOW_LOOSE_LOOP_CONSTRUCTS TRUE )

# Get rid of install messages (too verbose!)
set( CMAKE_INSTALL_MESSAGE "NEVER" )

# Option used to control the number of cores for the compile
set ( BUILD_NCORES "0"
      CACHE STRING
      "The number of cores used to compile Sire. Leave this at 0 to automatically work this out." )

string(REGEX MATCH "[0-9]+" NCORES ${BUILD_NCORES})

# get the number of cores on this machine - useful for
# compiling dependencies
if ( NCORES EQUAL 0 )
  include(ProcessorCount)
  ProcessorCount(NCORES)
  if (NCORES EQUAL 0)
    set( NCORES 1 )
  endif()
endif()

message(STATUS "Configuring on a machine with number of cores = ${NCORES}")

message( STATUS "Building into an existing conda installation..." )

# Where is anaconda installed
if (NOT DEFINED ANACONDA_BASE)
  set( ANACONDA_BASE "$ENV{HOME}/miniconda3" CACHE PATH
          "Install directory for conda (python3)" )
endif()

# Make sure that there is a python3 executable in the bin directory
if (DEFINED PYTHON_EXECUTABLE)
    if ( NOT EXISTS "${PYTHON_EXECUTABLE}" )
        message( FATAL_ERROR "Cannot find python3. "
                              "Please set the full path to the conda "
                              "installation directory." )
    endif()
else()
    if ( NOT EXISTS "${ANACONDA_BASE}/bin/python3" AND NOT EXISTS "${ANACONDA_BASE}/python.exe" )
        message( FATAL_ERROR "Cannot find python3. "
                              "Please set the full path to the conda "
                              "installation directory." )
    endif()
endif()

set( SIRE_INSTALL_PREFIX "${ANACONDA_BASE}/pkgs/sire-${SIRE_VERSION}" CACHE PATH
        "Install directory for Sire within the conda" FORCE)

set(CMAKE_INSTALL_PREFIX "${SIRE_INSTALL_PREFIX}" CACHE INTERNAL
          "Prefix prepended to install directories" FORCE )

message( STATUS "Sire will be compiled and installed to directory ${CMAKE_INSTALL_PREFIX}" )
set ( SIRE_APP "${ANACONDA_BASE}" )
message( STATUS "sire.app root directory is ${SIRE_APP}" )

# Absolutely can't run cmake in the source directory!
if ( CMAKE_BINARY_DIR STREQUAL CMAKE_SOURCE_DIR )
  message( STATUS "${CMAKE_BINARY_DIR} | ${CMAKE_SOURCE_DIR}" )
  message( FATAL_ERROR "You must run CMake in a different directory to the source!" )
endif()

# conda can set incorrect CXX flags (i.e. -mtune=haswell on MacOS M1!)
# If is safer to completely unset these flags
unset(ENV{CXXFLAGS})
unset(ENV{DEBUG_CXXFLAGS})
unset(ENV{CFLAGS})
unset(ENV{DEBUG_CFLAGS})

# name the project
project (SIRE CXX C)

# make sure that libraries are not found in any system directories
# This is because everything will be linked to from the conda directory
set (CMAKE_IGNORE_PATH)
foreach (_prefix, /usr /opt /usr/local /usr/local/Frameworks )
  list(APPEND CMAKE_IGNORE_PATH ${_prefix}/include ${_prefix}/lib ${_prefix}/lib64)
endforeach()

# Create a file in which we can save the values of all useful variables.
# This will mean that projects using Sire won't have to set these variables
set (SIRE_VARIABLES_FILE "${CMAKE_BINARY_DIR}/SireCompileVariables.cmake")
file ( REMOVE ${SIRE_VARIABLES_FILE} )

# This function is used to save the names of variable to SireCompileVariables.cmake
function( SAVE_SIRE_VARIABLE _var _value )
  file(APPEND ${SIRE_VARIABLES_FILE}
        "set( ${_var} \"${_value}\" )\n")
endfunction (SAVE_SIRE_VARIABLE)

math (EXPR SIRE_VERSION_NUMBER
      "${S_VERSION_MAJOR}*100000 + ${S_VERSION_MINOR}*100 + ${S_VERSION_PATCH}")

set (SIRE_VERSION_STRING "${S_VERSION_MAJOR}_${S_VERSION_MINOR}_${S_VERSION_PATCH}")

save_sire_variable( "SIRE_APP" "${SIRE_APP}" )
save_sire_variable( "S_VERSION_MAJOR" "${S_VERSION_MAJOR}" )
save_sire_variable( "S_VERSION_MINOR" "${S_VERSION_MINOR}" )
save_sire_variable( "S_VERSION_PATCH" "${S_VERSION_PATCH}" )
save_sire_variable( "SIRE_VERSION" "${SIRE_VERSION}" )
save_sire_variable( "SIRE_VERSION_STRING" "${SIRE_VERSION_STRING}" )
save_sire_variable( "SIRE_APP_DIR" "${CMAKE_INSTALL_PREFIX}" )

save_sire_variable( "BUILD_NCORES" "${NCORES}" )
save_sire_variable( "SIRE_ANACONDA_BASE" "${ANACONDA_BASE}" )

# Ensure that the Sire's directories are searched for header files
# before the system directories - this prevents problems in case
# an older version of Sire is already installed on the system
INCLUDE_DIRECTORIES( BEFORE ${SIRE_SOURCE_DIR} )

# Sire must be built as a set of shared libraries
# (otherwise the modules cannot be loaded in python)
set (BUILD_SHARED_LIBS ON)

# This is where you set your own compiler flags
set (SIRE_USER_CFLAGS "" CACHE STRING "User supplied C compiler flags" )
set (SIRE_USER_CPPFLAGS "" CACHE STRING "User supplied C++ compiler flags" )

save_sire_variable( "SIRE_USER_CFLAGS" "${SIRE_USER_CFLAGS}" )
save_sire_variable( "SIRE_USER_CPPFLAGS" "${SIRE_USER_CPPFLAGS}" )

# Name of executable install dir
set (SIRE_BIN "bin")

# Shared library install dir
set (SIRE_LIBS "lib")

# Static library install dir
set (SIRE_ARCHIVES "lib/static")
# Include (header) files install dir
set (SIRE_INCLUDES "include/Sire")
# CMake install files install dir
set (SIRE_CMAKEFILES "include/Sire/cmake")
# Sire share directory (for parameters etc.)
set (SIRE_SHARE "share/Sire")
# Where will the test files be saved?
set (SIRE_TEST "test")
set( SIRE_SHARE_EXPORT "${SIRE_SHARE}")

# Add these directories to the RPATH variable for the libraries / executables,
# so that they can find each other when loading - we will manually handle RPATH
set( CMAKE_SKIP_RPATH FALSE )
set (CMAKE_SKIP_BUILD_RPATH FALSE)

if (APPLE)
  # make sure that all libraries are named "@rpath/library.dylib". This will allow
  # the library to be found as long as the executable can substitute @rpath with the
  # path to the library
  set (CMAKE_INSTALL_NAME_DIR "@rpath")

  # Add the two passed directories to the @rpaths to search for libraries. @executable_path
  # is the directory containing the executable, so the libraries are included in
  # @exeutable_path/../${SIRE_LIBS}
  set (SIRE_INSTALL_RPATH "@executable_path/.:@executable_path/../${SIRE_LIBS}")
else()
  set (SIRE_INSTALL_RPATH "\$ORIGIN/.:\$ORIGIN/../${SIRE_LIBS}")
endif()

set (CMAKE_INSTALL_RPATH "${SIRE_INSTALL_RPATH}")
set (CMAKE_BUILD_WITH_INSTALL_RPATH FALSE)

save_sire_variable( "SIRE_INSTALL_PREFIX" "${CMAKE_INSTALL_PREFIX}" )
save_sire_variable( "SIRE_BIN" "${SIRE_BIN}" )
save_sire_variable( "SIRE_LIBS" "${SIRE_LIBS}" )
save_sire_variable( "SIRE_ARCHIVES" "${SIRE_ARCHIVES}" )
save_sire_variable( "SIRE_INCLUDES" "${SIRE_INCLUDES}" )
save_sire_variable( "SIRE_SHARE" "${SIRE_SHARE}" )
save_sire_variable( "SIRE_CMAKEFILES" "${SIRE_CMAKEFILES}" )
save_sire_variable( "SIRE_INSTALL_RPATH" "${SIRE_INSTALL_RPATH}" )
save_sire_variable( "SIRE_TEST" "${SIRE_TEST}" )

# Uncomment for more verbose compiling/linking
# (or run 'make VERBOSE=1')
# set (CMAKE_VERBOSE_MAKEFILE ON)

# Path to the project's extra cmake files
set (CMAKE_MODULE_PATH ${CMAKE_SOURCE_DIR}/build/cmake)

# Options to pass to 'strip' when stripping the libraries
# (on Linux, AIX and MacOS need to use '-x' to ensure we leave
# the global symbols)
set ( SIRE_STRIP_OPTIONS "-x" CACHE STRING "Options to pass to 'strip'" )
save_sire_variable( "SIRE_STRIP_OPTIONS" "${SIRE_STRIP_OPTIONS}" )

set ( SIRE_STRIP_COMMAND "${CMAKE_STRIP} ${SIRE_STRIP_OPTIONS}" )

configure_file(
  "${CMAKE_CURRENT_SOURCE_DIR}/build/cmake/cmake_strip.in"
  "${CMAKE_CURRENT_BINARY_DIR}/cmake_strip"
  IMMEDIATE @ONLY)

set ( CMAKE_STRIP "${CMAKE_CURRENT_BINARY_DIR}/cmake_strip" )

# Add option to turn on or off symbol hiding - it is really needed
# to keep the symbol table manageable
option ( SIRE_SYMBOL_HIDING "Turn on library symbol hiding" ON )
save_sire_variable( "SIRE_SYMBOL_HIDING" "${SIRE_SYMBOL_HIDING}" )

# Add option to turn on or off vectorisation of the code
option ( SIRE_VECTORISE "Turn on code vectorisation" ON )
save_sire_variable( "SIRE_VECTORISE" "${SIRE_VECTORISE}" )

# Add option to disable use of SSE
option ( SIRE_DISABLE_SSE "Prevent use of SSE when compiling" OFF )

# Add option to disable use of AVX
option ( SIRE_DISABLE_AVX "Prevent use of AVX when compiling" OFF )

# Add option to disable use of AVX512F - this should almost always
# be disabled as it doesn't improve performance and can be buggy
option ( SIRE_DISABLE_AVX512F "Prevent use of AVX512F when compiling" ON )

# Add an option to say whether or not to use OpenMM - this is installed
# via conda and should be available and usable
option( SIRE_USE_OPENMM "Set whether or not to compile in support for OpenMM" ON )
save_sire_variable( "SIRE_USE_OPENMM" "${SIRE_USE_OPENMM}" )

#############
############# PLATFORM TESTS
#############

# Now run some platform tests - the results will be placed in config.h
include (CheckIncludeFiles)
include (CheckSymbolExists)
include (CheckFunctionExists)

check_include_files( unistd.h HAVE_UNISTD_H )
check_function_exists( lseek64 HAVE_LSEEK64 )

check_include_files( malloc/malloc.h HAVE_MALLOC_MALLOC_H )
check_include_files( emmintrin.h HAVE_EMMINTRIN_H )
check_include_files( smmintrin.h HAVE_SMMINTRIN_H )
check_include_files( immintrin.h HAVE_IMMINTRIN_H )
check_include_files( execinfo.h HAVE_EXECINFO_H )
check_include_files( stdint.h HAVE_STDINT_H )
check_function_exists( mstats HAVE_MSTATS )
check_function_exists( mallinfo HAVE_MALLINFO )
check_function_exists( sysctl HAVE_SYSCTL )
check_function_exists( cbrt HAVE_CUBEROOT )
check_symbol_exists( backtrace "execinfo.h" HAVE_BACKTRACE )

# Create config.h
configure_file(${CMAKE_CURRENT_SOURCE_DIR}/build/cmake/sire_config.h.in
               ${CMAKE_CURRENT_BINARY_DIR}/sire_config.h)

# We need to get the compiler flags for different options
set( SIRE_SMALL_FLAGS "" CACHE INTERNAL "Compiler flags to produce small code" )
set( SIRE_WARNALL_FLAGS "" CACHE INTERNAL "Compiler flags to turn on all warnings" )
set( SIRE_DEBUG_FLAGS "" CACHE INTERNAL "Compiler flags to produce debugging code" )
set( SIRE_RELEASE_FLAGS "" CACHE INTERNAL "Compiler flags to produce optimised release code" )
set( SIRE_VECTOR_FLAGS "" CACHE INTERNAL "Compiler flags to vectorise code (e.g. SSE)" )
set( SIRE_VISIBILITY_FLAGS "" CACHE INTERNAL "Compiler flags to activate symbol visibility" )
set( SIRE_PLATFORM_FLAGS "" CACHE INTERNAL "Additional flags needed by the compiler" )
set( SIRE_SHARE_LINK_FLAGS "" CACHE INTERNAL "Flags needed to link shared libraries" )
set( SIRE_STATIC_LINK_FLAGS "" CACHE INTERNAL "Flags needed to link static libraries" )
set( SIRE_EXE_LINK_FLAGS "" CACHE INTERNAL "Flags needed to link executables" )

#############
############# DETECTING AND CONFIGURING THE COMPILER
#############

# Need to define these symbols for the tests below
if ( CMAKE_CXX_COMPILER_ID MATCHES "MSVC" )
  set (SLASH_HYPHEN "/")
  set (COLON_EQUALS ":")
else()
  set (SLASH_HYPHEN "-")
  set (COLON_EQUALS "=")
endif()

include (CheckCXXCompilerFlag)

CHECK_CXX_COMPILER_FLAG( "-stdlib=libc++" SIRE_HAS_CPP_LIB )

include(CheckCXXSourceRuns)

if (SIRE_HAS_CPP_LIB)
  message(STATUS "Checking that we can LINK to libc++")
  set(CMAKE_OLD_REQUIRED_FLAGS ${CMAKE_REQUIRED_FLAGS})
  set(CMAKE_REQUIRED_FLAGS "-stdlib=libc++")
  check_cxx_source_runs("
           #include <cstdlib>
           #include <iostream>
           int main()
           {
              std::cout << std::abs(-5) << std::endl;
              return 0;
           }" CAN_USE_LIBCPP)
  set(CMAKE_REQUIRED_FLAGS ${CMAKE_OLD_REQUIRED_FLAGS})

  if (CAN_USE_LIBCPP)
    message(STATUS "libc++ is available and can be used")
  else()
    message(STATUS "libc++ is not available. Using the normal alternative.")
    set( SIRE_HAS_CPP_LIB 0 )
  endif()
endif()

if ( CMAKE_CXX_COMPILER_ID MATCHES "MSVC" )
  CHECK_CXX_COMPILER_FLAG( "/std:c++14" SIRE_HAS_CPP_14 )
else()
  CHECK_CXX_COMPILER_FLAG( "-std=c++14" SIRE_HAS_CPP_14 )
endif()

save_sire_variable( "SIRE_HAS_CPP_LIB" "${SIRE_HAS_CPP_LIB}" )

save_sire_variable( "SIRE_HAS_CPP_14" "${SIRE_HAS_CPP_14}" )

option( SIRE_SKIP_LIBC++ "Force Sire to ignore libc++ (e.g. in case of broken clang on linux" OFF )

if (SIRE_SKIP_LIBC++)
  if (SIRE_HAS_CPP_LIB)
    message(STATUS "Deliberately ignoring the presence of libstdc++")
  endif()
else()
  if (SIRE_HAS_CPP_LIB)
    message(STATUS "Using libc++ in place of libstdc++")
    set(CMAKE_CXX_FLAGS "${CMAKE_CXX_FLAGS} -stdlib=libc++")
    set(SIRE_CXX_NG_FLAGS "-stdlib=libc++")
  endif()
endif()

set(NEED_UNDEF_STRICT_ANSI FALSE)

if (SIRE_HAS_CPP_14)
  message(STATUS "Compiler supports C++ 2014")
  set(SIRE_CXX_NG_FLAGS "${SIRE_CXX_NG_FLAGS} ${SLASH_HYPHEN}std${COLON_EQUALS}c++14 ${SLASH_HYPHEN}DSIRE_HAS_CPP_14 ${SLASH_HYPHEN}DSIRE_HAS_CPP_1Y ${SLASH_HYPHEN}DSIRE_HAS_CPP_11")

  if (NEED_UNDEF_STRICT_ANSI)
    message( STATUS "Undefining __STRICT_ANSI__ because of compile problems")
    set(SIRE_CXX_NG_FLAGS "${SIRE_CXX_NG_FLAGS} -U__STRICT_ANSI__")
  endif()
else()
  message( FATAL_ERROR "Cannot compile Sire as we now require a modern C++ "
                       "compiler that supports at least C++ 2014 (-std=c++14)")
endif()

save_sire_variable( "SIRE_CXX_NG_FLAGS" "${SIRE_CXX_NG_FLAGS}" )

set(CMAKE_CXX_FLAGS "${CMAKE_CXX_FLAGS} ${SIRE_CXX_NG_FLAGS}")

set( SIRE_COMPILER "UNKNOWN" )

if (NOT ${CMAKE_C_COMPILER_ID} STREQUAL ${CMAKE_CXX_COMPILER_ID})
  message( WARNING "It is not sensible to compile Sire using different C and C++ compilers. "
                   "You are using ${CMAKE_C_COMPILER} (${CMAKE_C_COMPILER_ID}) and "
                   "${CMAKE_CXX_COMPILER} (${CMAKE_CXX_COMPILER_ID})")
endif()

string( TOUPPER ${CMAKE_CXX_COMPILER_ID} SIRE_CXX_COMPILER_ID )

# Brings in the functions used below to find the vectorisation flags
include (FindVector)

# Add compiler specific flags
if ( ${SIRE_CXX_COMPILER_ID} MATCHES "GNU" )

    # This is the default for conda on Linux

    message( STATUS "Detected and using GCC C and C++ compilers" )
    set( SIRE_COMPILER "GCC" )

    # get the compiler version (via gcc -dumpversion)
    # (I'll assume that we are using the same version
    # of compiler for C and C++...)
    EXEC_PROGRAM( ${CMAKE_CXX_COMPILER}
                  ARGS -dumpversion
                  OUTPUT_VARIABLE exe_output )

    # These two regexps are copied from the Chicken CMake
    # files (which provide a very useful cmake tutorial - thanks :-)
    SET( VERSION_BUILD_REGEX "^([0-9]+)[.]([0-9]+).*$" )
    STRING( REGEX REPLACE ${VERSION_BUILD_REGEX} "\\1"
            GCC_MAJOR_VERSION ${exe_output} )
    STRING( REGEX REPLACE ${VERSION_BUILD_REGEX} "\\2"
            GCC_MINOR_VERSION ${exe_output} )

    message( STATUS "Using GCC version "
                    "${GCC_MAJOR_VERSION}.${GCC_MINOR_VERSION}" )

    # First, we need at least GCC 7, (released 2018). GCC 11 comes with conda
    if ( GCC_MAJOR_VERSION LESS 7 )
      message( FATAL_ERROR "Sire requires GCC >= 10.0. Please upgrade "
                           "your version of GCC." )
    endif()

    set ( SIRE_SMALL_FLAGS  "-Oz" )
    set ( SIRE_WARNALL_FLAGS  "-Wall" )
    set ( SIRE_DEBUG_FLAGS   "-g" )

    set ( SIRE_RELEASE_FLAGS "-O3 -ffast-math" )

    # -fomit-frame-pointer breaks backtrace on an apple
    set ( SIRE_RELEASE_FLAGS "${SIRE_RELEASE_FLAGS} -fomit-frame-pointer" )

    set ( SIRE_PLATFORM_FLAGS "-pipe -DSIRE_ALWAYS_INLINE=inline" )
    set ( SIRE_STATIC_LINK_FLAGS "-static" )

    GET_SIRE_VECTOR_FLAGS( "-fopenmp-simd" "-msse2" "-mavx" "-mavx512f" )

    # support for ppc64le architecture
    if ( CMAKE_HOST_SYSTEM_PROCESSOR STREQUAL "ppc64le" )
      set( SIRE_PLATFORM_FLAGS "${SIRE_PLATFORM_FLAGS} -mcpu=power9 -mtune=power9 -mpowerpc64 -mvsx" )
    endif()

    # remove warnings about strict aliasing
    set( SIRE_PLATFORM_FLAGS "${SIRE_PLATFORM_FLAGS} -Wno-strict-aliasing" )
    set ( SIRE_VISIBILITY_FLAGS "-DSIRE_VISIBILITY_AVAILABLE -fvisibility=hidden -fvisibility-inlines-hidden" )

    # Ensure that the libraries don't contain any undefined symbols
    if(APPLE)
        set ( SIRE_SHARE_LINK_FLAGS "${SIRE_SHARE_LINK_FLAGS} -Wl" )
    else(UNIX)
        CHECK_CXX_COMPILER_FLAG( "-rdynamic" HAVE_RDYNAMIC_FLAG )

        if (HAVE_RDYNAMIC_FLAG)
          set ( SIRE_SHARE_LINK_FLAGS "${SIRE_SHARE_LINK_FLAGS} -rdynamic -Wl,--no-undefined" )
        else()
          set ( SIRE_SHARE_LINK_FLAGS "${SIRE_SHARE_LINK_FLAGS} -Wl,--no-undefined" )
        endif()
    endif()

elseif ( ${SIRE_CXX_COMPILER_ID} MATCHES "CLANG" )

    # This is the default for conda on MacOS

    message( STATUS "Detected and using clang C and C++ compilers" )
    set( SIRE_COMPILER "CLANG" )

    set ( SIRE_SMALL_FLAGS  "-Oz" )
    set ( SIRE_WARNALL_FLAGS  "-Wall" )
    set ( SIRE_DEBUG_FLAGS   "-g" )

    # an old incompatibility between clang and gcc means that some
    # distributions will fail if use -ffast-math
    set(CMAKE_OLD_REQUIRED_FLAGS ${CMAKE_REQUIRED_FLAGS})
    set(CMAKE_REQUIRED_FLAGS "-O3 -ffast-math")
    CHECK_CXX_SOURCE_RUNS("
           #include <cmath>
           #include <iostream>
           int main()
           {
              std::cout << std::sin(0.0) << std::endl;
              return 0;
           }"
           CAN_USE_FFAST_MATH)
    set(CMAKE_REQUIRED_FLAGS ${CMAKE_OLD_REQUIRED_FLAGS})

    if (CAN_USE_FFAST_MATH)
      set ( SIRE_RELEASE_FLAGS "-O3 -ffast-math" )
    else()
      message("Disabling -ffast-math as incompatible clang and gcc")
      set ( SIRE_RELEASE_FLAGS "-O3" )
    endif()

    # -fomit-frame-pointer breaks backtrace on an apple
    set ( SIRE_RELEASE_FLAGS "${SIRE_RELEASE_FLAGS} -fomit-frame-pointer" )

    set ( SIRE_PLATFORM_FLAGS "-pipe -DSIRE_ALWAYS_INLINE=inline" )
    set ( SIRE_STATIC_LINK_FLAGS "-static" )

    GET_SIRE_VECTOR_FLAGS( "-openmp-simd" "-msse2" "-mavx" "-mavx512f" )

    set ( SIRE_VISIBILITY_FLAGS "-DSIRE_VISIBILITY_AVAILABLE -fvisibility=hidden -fvisibility-inlines-hidden" )

    if (APPLE)
    elseif(UNIX)
        set ( SIRE_SHARE_LINK_FLAGS "${SIRE_SHARE_LINK_FLAGS} -rdynamic -Wl,--no-undefined" )
    endif()

elseif( ${CMAKE_CXX_COMPILER} MATCHES "icpc" )

    # This is not tested as it is not the default with conda.
    # Use at your own risk

    message( STATUS "Compiling with the Intel compiler" )
    set( SIRE_COMPILER "INTEL" )

    set ( SIRE_SMALL_FLAGS  "-Os" )
    set ( SIRE_WARNALL_FLAGS  "-w1" )
    set ( SIRE_RELEASE_FLAGS  "-O3 -finline -finline-functions -ansi-alias -fargument-noalias-global -ip -g -simd" )
    set ( SIRE_DEBUG_FLAGS   "-g" )
    set ( SIRE_VISIBILITY_FLAGS "-DSIRE_NO_VISIBILITY_AVAILABLE" )
    set ( SIRE_SHARE_LINK_FLAGS "-shared" )
    set ( SIRE_STATIC_LINK_FLAGS "-static" )

    set ( SIRE_SMALL_FLAGS  "-Os" )
    set ( SIRE_WARNALL_FLAGS  "-Wall" )
    set ( SIRE_DEBUG_FLAGS   "-g" )

    # -fomit-frame-pointer breaks backtrace on an apple
    set ( SIRE_RELEASE_FLAGS "${SIRE_RELEASE_FLAGS} -fomit-frame-pointer" )

    set ( SIRE_PLATFORM_FLAGS "-pipe -DSIRE_ALWAYS_INLINE=inline" )
    set ( SIRE_STATIC_LINK_FLAGS "-static" )

    CHECK_CXX_COMPILER_FLAG( "-msse2" HAVE_SSE_FLAG )
    CHECK_CXX_COMPILER_FLAG( "-mavx" HAVE_AVX_FLAG )

    GET_SIRE_VECTOR_FLAGS( "-qopenmp-simd" "-msse2" "-mavx" "-xCOMMON-AVX512" )

    set ( SIRE_VISIBILITY_FLAGS "-DSIRE_VISIBILITY_AVAILABLE -fvisibility=hidden -fvisibility-inlines-hidden" )

    if (APPLE)
    elseif(UNIX)
        set ( SIRE_SHARE_LINK_FLAGS "${SIRE_SHARE_LINK_FLAGS} -rdynamic -Wl,--no-undefined" )
    endif()

elseif (MSVC)

    # This is the default for conda on Windows

    add_compile_options("/EHsc")
    add_compile_options("/permissive-")
    add_compile_options("/Zc:twoPhase-")
    message( STATUS "Compiling with MSVC" )
    set( SIRE_COMPILER "MSVC" )

    set ( SIRE_SMALL_FLAGS  "/O1" )
    set ( SIRE_WARNALL_FLAGS  "" )
    set ( SIRE_RELEASE_FLAGS  "/O2 /GL /Gw" )
    set ( SIRE_DEBUG_FLAGS   "/Zi" )
    set ( SIRE_VISIBILITY_FLAGS "/DSIRE_NO_VISIBILITY_AVAILABLE" )
    GET_SIRE_VECTOR_FLAGS( "/openmp:experimental" "/arch:SSE2" "/arch:AVX" "/arch:AVX512" )
    set ( SIRE_SHARE_LINK_FLAGS "/LTCG /OPT:REF /OPT:ICF" )
    set ( SIRE_STATIC_LINK_FLAGS "/LTCG /OPT:REF /OPT:ICF" )
    set ( SIRE_EXE_LINK_FLAGS "/LTCG /OPT:REF /OPT:ICF" )

    set ( SIRE_PLATFORM_FLAGS "/DSIRE_ALWAYS_INLINE=__forceinline" )

else()
    message( STATUS "CMAKE_SYSTEM_NAME == ${CMAKE_SYSTEM_NAME}" )
    message( STATUS "CMAKE_C_COMPILER == ${CMAKE_C_COMPILER}" )
    message( STATUS "CMAKE_CXX_COMPILER == ${CMAKE_CXX_COMPILER}" )
    message( STATUS "CMAKE_CXX_COMPILER_ID = ${CMAKE_CXX_COMPILER_ID}" )
    message( STATUS "SIRE_CXX_COMPILER_ID = ${SIRE_CXX_COMPILER_ID}" )
    message( FATAL_ERROR "Could not detect compiler type - cannot set compiler options." )
endif()

save_sire_variable( "SIRE_COMPILER" "${SIRE_COMPILER}" )

################
################ SORTING OUT ALL OF SIRE'S DEPENDENCIES
################

# Tell CMake to not run moc when necessary (we don't use moc or the QObject system)
set(CMAKE_AUTOMOC OFF)

# Always useful to look for header files in the current directory
set(CMAKE_INCLUDE_CURRENT_DIR ON)

set (SIRE_FOUND_TBB FALSE)
set (SIRE_FOUND_GSL FALSE)
set (SIRE_FOUND_BOOST FALSE)
set (SIRE_FOUND_BLASLAPACK FALSE)
set (SIRE_FOUND_QT FALSE)
set (SIRE_FOUND_OPENMM FALSE)
set (SIRE_FOUND_NETCDF FALSE)

if ( NOT ${SIRE_FOUND_QT} )
  # look for Qt5 in the system - this should be found from conda
  find_package( Qt5Core REQUIRED )
endif()

get_target_property(QT5_LOCATION Qt5::Core LOCATION)
get_filename_component(SIRE_QT5CORE_DIR ${QT5_LOCATION} PATH)
message( STATUS "Qt5Core location ${SIRE_QT5CORE_DIR}" )
save_sire_variable( "SIRE_QT5CORE_DIR" "${SIRE_QT5CORE_DIR}" )

if ( NOT ${SIRE_FOUND_NETCDF} )
  # look for netcdf in the system from conda
  set(NetCDF_ROOT_DIR "${ANACONDA_BASE}")
  FIND_PACKAGE( NetCDF )

  if ( ${NetCDF_FOUND} )
      message(STATUS "Found NetCDF in ${NetCDF_INCLUDE_DIR} | ${NetCDF_LIBRARIES}")
      set( SIRE_FOUND_NETCDF 1 )
      save_sire_variable( "SIRE_NetCDF_INCLUDE_DIR" "${NetCDF_INCLUDE_DIR}" )
      save_sire_variable( "SIRE_NetCDF_LIBRARIES" "${NetCDF_LIBRARIES}" )
      save_sire_variable( "SIRE_NetCDF_FOUND" "${NetCDF_FOUND}" )
  else()
      message(STATUS "Cannot find NetCDF - disabling its use!")
      save_sire_variable( "SIRE_NetCDF_FOUND" "${NetCDF_FOUND}" )
      set( SIRE_FOUND_NETCDF 0 )
  endif()
else()
    message(STATUS "Using NetCDF from ${NetCDF_INCLUDE_DIR} | ${NetCDF_LIBRARIES}")
endif()

if ( SIRE_USE_OPENMM )
  if ( NOT ${SIRE_FOUND_OPENMM} )
    # look for OpenMM in the system
    set(OpenMM_ROOT_DIR "${ANACONDA_BASE}")
    set(OPENMM_ROOT_DIR "${ANACONDA_BASE}")
    FIND_PACKAGE( OpenMM )

    save_sire_variable( "SIRE_OpenMM_FOUND" "${OpenMM_FOUND}" )

    if ( ${OpenMM_FOUND} )
      message( STATUS "Found OpenMM at ${OpenMM_ROOT_DIR}" )
      save_sire_variable( "SIRE_OpenMM_INCLUDE_DIR" "${OpenMM_INCLUDE_DIR}" )
      save_sire_variable( "SIRE_OpenMM_LIBRARIES" "${OpenMM_LIBRARIES}" )
      save_sire_variable( "SIRE_OpenMM_LIBRARY_DIR" "${OpenMM_LIBRARY_DIR}" )
    else()
      message( STATUS "Could not find OpenMM. OpenMM support is disabled." )
    endif()
  endif()
else()
  message( STATUS "Disabling use of OpenMM at user request.")
  save_sire_variable( "SIRE_OpenMM_FOUND" "${SIRE_USE_OPENMM}" )
endif()

include_directories( "${SIRE_APP}/include" "${SIRE_APP}/Library/include" )

if (NOT ${SIRE_FOUND_BOOST})
  # Sire depends on >= boost 1.7 - all libraries must be dynamically linked
  set (Boost_USE_STATIC_LIBS OFF)
  set (Boost_USE_STATIC_RUNTIME OFF)
  set (Boost_DEBUG ON)  # this gives a nice print out in the cmake list to debug how boost is found and linked
  find_package( Boost 1.7 REQUIRED )

  if (Boost_FOUND)
    message(STATUS "Boost paths ${Boost_LIBRARIES} | ${Boost_INCLUDE_DIR}" )
    set ( BOOST_INCLUDE_DIRS "${Boost_INCLUDE_DIR}" )
    include_directories( ${Boost_INCLUDE_DIR} )

    #save the path to this include directory so that it can be
    #used by anything compiling against Sire
    save_sire_variable( "SIRE_BOOST_INCLUDE_DIR" "${Boost_INCLUDE_DIR}" )
  else()
    message(FATAL_ERROR "Cannot find the boost libraries.")
  endif()
endif()

if (NOT ${SIRE_FOUND_GSL})
  # Sire depends on >= GSL 1.6
  find_package(GSL 1.6 QUIET REQUIRED)

  message( STATUS "GSL paths ${GSL_LINK_DIRECTORIES} "
                  "${GSL_LIBRARIES} | ${GSL_INCLUDE_DIR}" )

  list(APPEND SIREMATHS_EXTRA_LIBRARIES ${GSL_LIBRARIES})

  include_directories( BEFORE ${GSL_INCLUDE_DIR})

  save_sire_variable( "SIRE_GSL_INCLUDE_PATH" "${GSL_INCLUDE_DIR}" )
endif()

set( SIRE_USE_BLAS OFF )
set( SIRE_USE_LAPACK OFF )
save_sire_variable( "SIRE_USE_BLAS" "${SIRE_USE_BLAS}" )
save_sire_variable( "SIRE_USE_LAPACK" "${SIRE_USE_LAPACK}" )

if (NOT ${SIRE_FOUND_TBB})
  set(TBB_LIBRARY_DIR "${ANACONDA_BASE}/lib")

  message( STATUS "TBB LIBRARY DIR: ${TBB_LIBRARY_DIR}")
  find_library( TBB_LIBRARY "tbb" PATHS ${TBB_LIBRARY_DIR} REQUIRED )
  find_library( TBB_MALLOC_LIBRARY "tbbmalloc" PATHS ${TBB_LIBRARY_DIR} REQUIRED )

  message( STATUS "TBB paths ${TBB_LIBRARY} | ${TBB_MALLOC_LIBRARY} | ${TBB_INCLUDE_DIR}" )

  include_directories(${TBB_INCLUDE_DIR})
  save_sire_variable( "TBB_LIBRARY" "${TBB_LIBRARY}" )
  save_sire_variable( "TBB_MALLOC_LIBRARY" "${TBB_MALLOC_LIBRARY}" )
  save_sire_variable( "TBB_INCLUDE_DIR" "${TBB_INCLUDE_DIR}" )
endif()

# Thanks to this project who have a solution to the tbb12 link
# issue on Windows
# https://fossies.org/linux/opencv/cmake/OpenCVFindLAPACK.cmake
if(CMAKE_GENERATOR MATCHES "Visual Studio")  # MSBuild
  # workaround DEFAULTLIB:tbb12.lib issue
  # We may have tbb.lib for 'tbb' target, but not 'tbb12.lib'
  message(STATUS "Adding tbb12 to ignore list")
  set(SIRE_IGNORE_DEFAULTLIB_TBB "tbb12.lib")
  set(CMAKE_SHARED_LINKER_FLAGS "${CMAKE_SHARED_LINKER_FLAGS} /NODEFAULTLIB:${SIRE_IGNORE_DEFAULTLIB_TBB}")
  set(CMAKE_EXE_LINKER_FLAGS "${CMAKE_EXE_LINKER_FLAGS} /NODEFAULTLIB:${SIRE_IGNORE_DEFAULTLIB_TBB}")
endif()

###########
########### PRINTING OUT SETTINGS AND FINALISING COMPILE FLAGS
###########

set( SIRE_DISABLE_WARNINGS ON )

if (SIRE_DISABLE_WARNINGS)
  # Disable some of the unnecessary compiler warnings...
  CHECK_CXX_COMPILER_FLAG( "-Wno-attributes" SIRE_HAS_WNO_ATTRIBUTES )

  if (SIRE_HAS_WNO_ATTRIBUTES)
    list( APPEND SIRE_DISABLE_WARNING_FLAGS "-Wno-attributes" )
  endif()

  set( SIRE_WARNALL_FLAGS "${SIRE_WARNALL_FLAGS} ${SIRE_DISABLE_WARNING_FLAGS}" )
endif()

message( STATUS  "CMAKE_SYSTEM_NAME      == ${CMAKE_SYSTEM_NAME}" )
message( STATUS  "CMAKE_C_COMPILER       == ${CMAKE_C_COMPILER}" )
message( STATUS  "CMAKE_CXX_COMPILER     == ${CMAKE_CXX_COMPILER}" )

message ( STATUS "SIRE_CXX_NG_FLAGS      == ${SIRE_CXX_NG_FLAGS}" )
message ( STATUS "SIRE_SMALL_FLAGS       == ${SIRE_SMALL_FLAGS}" )
message ( STATUS "SIRE_WARNALL_FLAGS     == ${SIRE_WARNALL_FLAGS}" )
message ( STATUS "SIRE_DEBUG_FLAGS       == ${SIRE_DEBUG_FLAGS}" )
message ( STATUS "SIRE_RELEASE_FLAGS     == ${SIRE_RELEASE_FLAGS}" )
message ( STATUS "SIRE_VECTOR_FLAGS      == ${SIRE_VECTOR_FLAGS}" )
message ( STATUS "SIRE_VISIBILITY_FLAGS  == ${SIRE_VISIBILITY_FLAGS}" )
message ( STATUS "SIRE_PLATFORM_FLAGS    == ${SIRE_PLATFORM_FLAGS}" )
message ( STATUS "SIRE_SHARE_LINK_FLAGS  == ${SIRE_SHARE_LINK_FLAGS}" )
message ( STATUS "SIRE_STATIC_LINK_FLAGS == ${SIRE_STATIC_LINK_FLAGS}" )
message ( STATUS "SIRE_EXE_LINK_FLAGS    == ${SIRE_EXE_LINK_FLAGS}" )

set( SIRE_COMPILE_FLAGS "${SIRE_WARNALL_FLAGS} ${SIRE_PLATFORM_FLAGS}" )

if ( SIRE_SYMBOL_HIDING )
  set ( SIRE_COMPILE_FLAGS "${SIRE_COMPILE_FLAGS} ${SIRE_VISIBILITY_FLAGS}" )
  #set ( SIRE_SHARE_LINK_FLAGS "${SIRE_SHARE_LINK_FLAGS} ${SIRE_VISIBILITY_FLAGS}" )
endif()

message(STATUS "SIRE_COMPILE_FLAGS ${SIRE_COMPILE_FLAGS}")
message(STATUS "SIRE_CXX_NG_FLAGS ${SIRE_CXX_NG_FLAGS}")
message(STATUS "SIRE_SMALL_FLAGS ${SIRE_SMALL_FLAGS}")
message(STATUS "SIRE_USER_CPPFLAGS ${SIRE_USER_CPPFLAGS}")

# Add the small flags here so that they don't accidentally pull in the
# vectorisation flags (this breaks the MultiFloat/etc classes for AVX-512F)
set( SIRE_C_FLAGS_SMALL "${SIRE_COMPILE_FLAGS} ${SIRE_SMALL_FLAGS} ${SIRE_USER_CFLAGS}" )
set( SIRE_CXX_FLAGS_SMALL "${SIRE_COMPILE_FLAGS} ${SIRE_CXX_NG_FLAGS} ${SIRE_SMALL_FLAGS} ${SIRE_USER_CPPFLAGS}" )

if ( SIRE_VECTORISE )
  set ( SIRE_COMPILE_FLAGS "${SIRE_COMPILE_FLAGS} ${SIRE_VECTOR_FLAGS}" )
endif()

set( SIRE_C_FLAGS_RELEASE "${SIRE_COMPILE_FLAGS} ${SIRE_RELEASE_FLAGS} ${SIRE_USER_CFLAGS}" )
set( SIRE_CXX_FLAGS_RELEASE "${SIRE_COMPILE_FLAGS} ${SIRE_CXX_NG_FLAGS} ${SIRE_RELEASE_FLAGS}  ${SIRE_USER_CPPFLAGS}" )

set( SIRE_C_FLAGS_DEBUG "${SIRE_COMPILE_FLAGS} ${SIRE_DEBUG_FLAGS} ${SIRE_USER_CFLAGS}" )
set( SIRE_CXX_FLAGS_DEBUG "${SIRE_COMPILE_FLAGS} ${SIRE_CXX_NG_FLAGS} ${SIRE_DEBUG_FLAGS} ${SIRE_USER_CPPFLAGS}" )

# Copy the Sire compile flags to CMake
set( CMAKE_C_FLAGS_RELEASE "${CMAKE_C_FLAGS_RELEASE} ${SIRE_C_FLAGS_RELEASE}" )
set( CMAKE_CXX_FLAGS_RELEASE "${CMAKE_CXX_FLAGS} ${SIRE_CXX_FLAGS_RELEASE}" )
set( CMAKE_C_FLAGS_DEBUG "${CMAKE_C_FLAGS_DEBUG} ${SIRE_C_FLAGS_DEBUG}" )
set( CMAKE_CXX_FLAGS_DEBUG "${CMAKE_CXX_FLAGS_DEBUG} ${SIRE_CXX_FLAGS_DEBUG}" )
<<<<<<< HEAD
set( CMAKE_C_FLAGS_MINSIZEREL "${SIRE_C_FLAGS_SMALL}" )
set( CMAKE_CXX_FLAGS_MINSIZEREL "${SIRE_CXX_FLAGS_SMALL}" )
=======
set( CMAKE_C_FLAGS_MINSIZEREL ${SIRE_C_FLAGS_SMALL}" )
set( CMAKE_CXX_FLAGS_MINSIZEREL ${SIRE_CXX_FLAGS_SMALL}" )
>>>>>>> f6f22510

if ( CMAKE_BUILD_TYPE STREQUAL "Debug" )
    message( STATUS "Compiling Sire using a DEBUG build" )
    set (CMAKE_C_FLAGS "${CMAKE_C_FLAGS_DEBUG}" )
    set (CMAKE_CXX_FLAGS "${CMAKE_CXX_FLAGS_DEBUG}" )
else()
    message( STATUS "Compiling Sire using a default (RELEASE) build" )
    set (CMAKE_C_FLAGS "${CMAKE_C_FLAGS_RELEASE}" )
    set (CMAKE_CXX_FLAGS "${CMAKE_CXX_FLAGS_RELEASE}" )
endif()

message ( STATUS "C compiler flags       == ${CMAKE_C_FLAGS}" )
message ( STATUS "C++ compiler flags     == ${CMAKE_CXX_FLAGS}" )

# Add this to all shared libraries
set( CMAKE_SHARED_LINKER_FLAGS "${CMAKE_SHARED_LINKER_FLAGS} ${SIRE_SHARE_LINK_FLAGS}" )
set( CMAKE_STATIC_LINKER_FLAGS "${CMAKE_STATIC_LINKER_FLAGS} ${SIRE_STATIC_LINK_FLAGS}" )
set( CMAKE_EXE_LINKER_FLAGS    "${CMAKE_EXE_LINKER_FLAGS} ${SIRE_EXE_LINK_FLAGS}" )

message( STATUS "Shared library flags    == ${CMAKE_SHARED_LINKER_FLAGS}" )
message( STATUS "Static library flags    == ${CMAKE_STATIC_LINKER_FLAGS}" )
message( STATUS "Executable link flags   == ${CMAKE_EXE_LINKER_FLAGS}" )

#�Now save the compile variables so that they can be re-used by libraries that use Sire
save_sire_variable( "SIRE_C_COMPILER" "${CMAKE_C_COMPILER}" )
save_sire_variable( "SIRE_CXX_COMPILER" "${CMAKE_CXX_COMPILER}" )
save_sire_variable( "SIRE_C_FLAGS_RELEASE" "${CMAKE_C_FLAGS_RELEASE}" )
save_sire_variable( "SIRE_CXX_FLAGS_RELEASE" "${CMAKE_CXX_FLAGS_RELEASE}" )
save_sire_variable( "SIRE_C_FLAGS_SMALL" "${CMAKE_C_FLAGS_MINSIZEREL}" )
save_sire_variable( "SIRE_CXX_FLAGS_SMALL" "${CMAKE_CXX_FLAGS_MINSIZEREL}" )
save_sire_variable( "SIRE_C_FLAGS_DEBUG" "${CMAKE_C_FLAGS_DEBUG}" )
save_sire_variable( "SIRE_CXX_FLAGS_DEBUG" "${CMAKE_CXX_FLAGS_DEBUG}" )
save_sire_variable( "SIRE_SHARE_LINK_FLAGS" "${SIRE_SHARE_LINK_FLAGS}" )
save_sire_variable( "SIRE_STATIC_LINK_FLAGS" "${SIRE_STATIC_LINK_FLAGS}" )
save_sire_variable( "SIRE_EXE_LINK_FLAGS" "${SIRE_EXE_LINK_FLAGS}" )
save_sire_variable( "SIRE_SMALL_FLAGS" "${SIRE_SMALL_FLAGS}" )
save_sire_variable( "SIRE_WARNALL_FLAGS" "${SIRE_WARNALL_FLAGS}" )
save_sire_variable( "SIRE_DEBUG_FLAGS" "${SIRE_DEBUG_FLAGS}" )
save_sire_variable( "SIRE_RELEASE_FLAGS" "${SIRE_RELEASE_FLAGS}" )
save_sire_variable( "SIRE_VECTOR_FLAGS" "${SIRE_VECTOR_FLAGS}" )
save_sire_variable( "SIRE_VISIBILITY_FLAGS" "${SIRE_VISIBILITY_FLAGS}" )
save_sire_variable( "SIRE_PLATFORM_FLAGS" "${SIRE_PLATFORM_FLAGS}" )

# Include the build directory so that we can get sire_config.h and sire_version.h
include_directories(${CMAKE_BINARY_DIR})

################
################ TELLING CMAKE WHERE THE SOURCE IS LOCATED
################

if (NOT DEFINED ${SIRE_VERSION})
  message( STATUS "Strange, SIRE_VERSION has been unset. Resetting it.")
  set (SIRE_VERSION "${S_VERSION_MAJOR}.${S_VERSION_MINOR}.${S_VERSION_PATCH}")
endif()

message( STATUS "SIRE VERSION IS ${SIRE_VERSION}")

# Add the compiler test directory - this allows us to run some compiler
# tests to make sure that Sire will compile properly
add_subdirectory (build/test_compiler)

# Recurse into the src/libs and src/apps subdirectories
add_subdirectory (src/libs)
add_subdirectory (src/apps)

################
################ CONFIG FILES AND INSTALLATION INSTRUCTIONS
################

# Finally, write the version header file and finish off the component dependencies file
include( GetGitVersion )

# install the extra includes file in the Sire/cmake directory
install (FILES ${SIRE_VARIABLES_FILE}
         DESTINATION ${SIRE_CMAKEFILES}
        )

install (FILES ${CMAKE_CURRENT_BINARY_DIR}/sire_config.h
         DESTINATION ${SIRE_INCLUDES})

# install the parameters file (containing forcefield parameters) into
# share/Sire
install (DIRECTORY ${CMAKE_SOURCE_DIR}/parameters
         DESTINATION ${SIRE_SHARE}
         USE_SOURCE_PERMISSIONS
        )

# install the molecular templates into share/Sire
install (DIRECTORY ${CMAKE_SOURCE_DIR}/templates
         DESTINATION ${SIRE_SHARE}
         USE_SOURCE_PERMISSIONS
        )

install (DIRECTORY ${CMAKE_SOURCE_DIR}/share/build
         DESTINATION ${SIRE_SHARE}
         USE_SOURCE_PERMISSIONS
        )

# These commands are used to create an 'uninstall' target
# (this is copied from the vtk.org wiki)
configure_file(
  "${CMAKE_CURRENT_SOURCE_DIR}/build/cmake/cmake_uninstall.cmake.in"
  "${CMAKE_CURRENT_BINARY_DIR}/cmake_uninstall.cmake"
  IMMEDIATE @ONLY)

add_custom_target(uninstall
  "${CMAKE_COMMAND}" -P "${CMAKE_CURRENT_BINARY_DIR}/cmake_uninstall.cmake")<|MERGE_RESOLUTION|>--- conflicted
+++ resolved
@@ -409,7 +409,7 @@
 
     # First, we need at least GCC 7, (released 2018). GCC 11 comes with conda
     if ( GCC_MAJOR_VERSION LESS 7 )
-      message( FATAL_ERROR "Sire requires GCC >= 10.0. Please upgrade "
+      message( FATAL_ERROR "Sire requires GCC >= 7.0. Please upgrade "
                            "your version of GCC." )
     endif()
 
@@ -772,13 +772,8 @@
 set( CMAKE_CXX_FLAGS_RELEASE "${CMAKE_CXX_FLAGS} ${SIRE_CXX_FLAGS_RELEASE}" )
 set( CMAKE_C_FLAGS_DEBUG "${CMAKE_C_FLAGS_DEBUG} ${SIRE_C_FLAGS_DEBUG}" )
 set( CMAKE_CXX_FLAGS_DEBUG "${CMAKE_CXX_FLAGS_DEBUG} ${SIRE_CXX_FLAGS_DEBUG}" )
-<<<<<<< HEAD
 set( CMAKE_C_FLAGS_MINSIZEREL "${SIRE_C_FLAGS_SMALL}" )
 set( CMAKE_CXX_FLAGS_MINSIZEREL "${SIRE_CXX_FLAGS_SMALL}" )
-=======
-set( CMAKE_C_FLAGS_MINSIZEREL ${SIRE_C_FLAGS_SMALL}" )
-set( CMAKE_CXX_FLAGS_MINSIZEREL ${SIRE_CXX_FLAGS_SMALL}" )
->>>>>>> f6f22510
 
 if ( CMAKE_BUILD_TYPE STREQUAL "Debug" )
     message( STATUS "Compiling Sire using a DEBUG build" )
