--- conflicted
+++ resolved
@@ -99,31 +99,18 @@
 }
 
 FileTrajectory::FileTrajectory()
-<<<<<<< HEAD
-    : TrajectoryData(), last_loaded_frame_index(-1)
-=======
     : TrajectoryData(), uuid(QUuid::createUuid())
->>>>>>> 9e4edb8f
 {
 }
 
 FileTrajectory::FileTrajectory(const MoleculeParser &p)
-<<<<<<< HEAD
-    : TrajectoryData(), parser(p), last_loaded_frame_index(-1)
-=======
     : TrajectoryData(), parser(p), uuid(QUuid::createUuid())
->>>>>>> 9e4edb8f
 {
 }
 
 FileTrajectory::FileTrajectory(const FileTrajectory &other)
     : TrajectoryData(other), parser(other.parser),
-<<<<<<< HEAD
-      last_loaded_frame(other.last_loaded_frame),
-      last_loaded_frame_index(other.last_loaded_frame_index)
-=======
       uuid(other.uuid)
->>>>>>> 9e4edb8f
 {
 }
 
@@ -195,45 +182,6 @@
 {
     i = SireID::Index(i).map(this->nFrames());
 
-<<<<<<< HEAD
-    // It is often the case that we will repeatedly load the same frame
-    // Check for this here
-    QMutexLocker lkr(const_cast<QMutex *>(&(this->frame_mutex)));
-    FileTrajectory *nonconst_this = const_cast<FileTrajectory *>(this);
-
-    if (i == last_loaded_frame_index)
-    {
-        return this->last_loaded_frame;
-    }
-
-    // Ok - we are loading a different frame - see if this has been cached
-    auto cached_data = CentralCache::get(QString("FileTrajectory::%1::%2").arg(qint64(this)).arg(i));
-
-    QMutexLocker lkr2(cached_data->mutex());
-
-    if (not cached_data->isEmpty())
-    {
-        try
-        {
-            nonconst_this->last_loaded_frame = cached_data->data().value<Frame>();
-            lkr2.unlock();
-            nonconst_this->last_loaded_frame_index = i;
-            return this->last_loaded_frame;
-        }
-        catch (...)
-        {
-        }
-    }
-
-    // something went wrong - either the frame was corrupt or we
-    // haven't loaded it yet
-    nonconst_this->last_loaded_frame = parser.read().getFrame(i);
-    nonconst_this->last_loaded_frame_index = i;
-    cached_data->setData(QVariant::fromValue<Frame>(this->last_loaded_frame),
-                         this->last_loaded_frame.numBytes());
-    lkr2.unlock();
-    return this->last_loaded_frame;
-=======
     auto key = QString("%1-%2").arg(uuid.toString()).arg(i);
 
     auto frame = evaluator.evaluate(key, [&]()
@@ -247,7 +195,6 @@
     i = SireID::Index(i).map(this->nFrames());
 
     return parser.read().getFrame(i);
->>>>>>> 9e4edb8f
 }
 
 bool FileTrajectory::isEditable() const
