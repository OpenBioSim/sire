--- conflicted
+++ resolved
@@ -1,16 +1,13 @@
-<<<<<<< HEAD
-__all__ = ["angle", "positional", "rmsd", "bond", "dihedral", "distance", "boresch", "get_standard_state_correction"]
-=======
 __all__ = [
     "angle",
     "positional",
+    "rmsd",
     "bond",
     "dihedral",
     "distance",
     "boresch",
     "get_standard_state_correction",
 ]
->>>>>>> 611ce80c
 
 from ._restraints import angle, bond, boresch, dihedral, distance, positional, rmsd
 from ._standard_state_correction import get_standard_state_correction