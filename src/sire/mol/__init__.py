--- conflicted
+++ resolved
@@ -1576,14 +1576,11 @@
     platform=None,
     device=None,
     precision=None,
-<<<<<<< HEAD
-    qm_engine=None,
-    lambda_interpolate=None,
-=======
     com_reset_frequency=None,
     barostat_frequency=None,
     dynamic_constraints: bool = True,
->>>>>>> 5867df01
+    qm_engine=None,
+    lambda_interpolate=None,
     map=None,
 ):
     """
@@ -1734,7 +1731,24 @@
         The desired precision for the simulation (e.g. `single`,
         `mixed` or `double`)
 
-<<<<<<< HEAD
+    com_reset_frequency:
+        Either the number of steps between center-of-mass resets,
+        or the time between resets. If this is unset, then
+        the center-of-mass is not reset during the simulation.
+
+    barostat_frequency:
+        Either the number of steps between MC moves to apply the
+        barostat, of the time between moves. If this is unset,
+        then the default of every 25 steps is used.
+
+    dynamic_constraints: bool
+        Whether or not to update the length of constraints of
+        perturbable bonds with lambda. This defaults to True,
+        meaning that changing lambda will change any constraint
+        on a perturbable bond to equal to the value of r0 at
+        that lambda value. If this is false, then the constraint
+        is set based on the current length.
+
     qm_engine:
         A sire.qm.QMMMEngine object to used to compute QM/MM forces
         and energies on a subset of the atoms in the system.
@@ -1746,25 +1760,6 @@
         full MM. If two values are specified, then lambda will be linearly
         interpolated between the two values over the course of the
         simulation, which lambda updated at the energy_frequency.
-=======
-    com_reset_frequency:
-        Either the number of steps between center-of-mass resets,
-        or the time between resets. If this is unset, then
-        the center-of-mass is not reset during the simulation.
-
-    barostat_frequency:
-        Either the number of steps between MC moves to apply the
-        barostat, of the time between moves. If this is unset,
-        then the default of every 25 steps is used.
-
-    dynamic_constraints: bool
-        Whether or not to update the length of constraints of
-        perturbable bonds with lambda. This defaults to True,
-        meaning that changing lambda will change any constraint
-        on a perturbable bond to equal to the value of r0 at
-        that lambda value. If this is false, then the constraint
-        is set based on the current length.
->>>>>>> 5867df01
 
     map: dict
         A dictionary of additional options. Note that any options
