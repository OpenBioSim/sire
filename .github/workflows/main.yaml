name: Release Main

# Note that push and pull-request builds are automatically
# now skipped by GitHub if
# [skip ci], [ci skip], [no ci], [skip actions], or [actions skip]
# are in the commit message. We don't need to check for this ourselves.

# Only allow this action to run on a manual run.
# We should specify when run whether or not we want
# to upload the packages at the end. We may not want to,
# as we need to wait for a major or patch release
on:
  workflow_dispatch:
    inputs:
      upload_packages:
        description: "Upload packages to anaconda (yes/no)?"
        required: true
        default: "no"
jobs:
  build:
    name: build (${{ matrix.python-version }}, ${{ matrix.platform.name }})
    runs-on: ${{ matrix.platform.os }}
    strategy:
      max-parallel: 9
      fail-fast: false
      matrix:
        python-version: ["3.8", "3.9", "3.10"]
        platform:
          - { name: "windows", os: "windows-latest", shell: "pwsh" }
          - { name: "linux", os: "ubuntu-latest", shell: "bash -l {0}" }
          - { name: "macos", os: "macos-latest", shell: "bash -l {0}" }
    environment:
      name: sire-build
    defaults:
      run:
        shell: ${{ matrix.platform.shell }}
    env:
      SIRE_DONT_PHONEHOME: 1
      SIRE_SILENT_PHONEHOME: 1
      REPO: "${{ github.event.pull_request.head.repo.full_name || github.repository }}"
    steps:
      #     Need to install and use VS 2017 for conda-compliant builds
      - name: Set up Visual Studio 2017 Build Tools (required for Python modules)
        run: |
          choco install visualstudio2017-workload-vctools
        if: matrix.platform.name == 'windows'
      #
      - uses: conda-incubator/setup-miniconda@v2
        with:
          auto-update-conda: true
          python-version: ${{ matrix.python-version }}
          activate-environment: sire_build
          miniforge-version: latest
          miniforge-variant: Mambaforge
          use-mamba: true
      #
      - name: Clone the main branch (push to main)
<<<<<<< HEAD
        run: git clone -b main https://github.com/openbiosim/sire sire
=======
        run: git clone -b main https://github.com/openbiosim/sire
>>>>>>> e4c3836e
      #
      - name: Setup Conda
        run: mamba install -y -c conda-forge boa anaconda-client packaging=21 pip-requirements-parser
      #
      - name: Update Conda recipe
        run: python ${{ github.workspace }}/sire/actions/update_recipe.py
      #
      - name: Prepare build location
        run: mkdir ${{ github.workspace }}/build
      #
      - name: Build Conda package using mamba build
        run: conda mambabuild -c conda-forge -c openbiosim/label/dev ${{ github.workspace }}/sire/recipes/sire
      #
      - name: Upload Conda package
        # upload to the 'test' channel
        run: python ${{ github.workspace }}/sire/actions/upload_package.py test
        env:
          SRC_DIR: ${{ github.workspace }}/sire
          ANACONDA_TOKEN: ${{ secrets.ANACONDA_TOKEN }}
        if: github.event.inputs.upload_packages == 'yes'<|MERGE_RESOLUTION|>--- conflicted
+++ resolved
@@ -55,11 +55,7 @@
           use-mamba: true
       #
       - name: Clone the main branch (push to main)
-<<<<<<< HEAD
         run: git clone -b main https://github.com/openbiosim/sire sire
-=======
-        run: git clone -b main https://github.com/openbiosim/sire
->>>>>>> e4c3836e
       #
       - name: Setup Conda
         run: mamba install -y -c conda-forge boa anaconda-client packaging=21 pip-requirements-parser
